/*
   Copyright (C) 2013  Statoil ASA, Norway. 
    
   The file 'enkf_forward_init_GEN_PARAM.c' is part of ERT - Ensemble based Reservoir Tool. 
    
   ERT is free software: you can redistribute it and/or modify 
   it under the terms of the GNU General Public License as published by 
   the Free Software Foundation, either version 3 of the License, or 
   (at your option) any later version. 
    
   ERT is distributed in the hope that it will be useful, but WITHOUT ANY 
   WARRANTY; without even the implied warranty of MERCHANTABILITY or 
   FITNESS FOR A PARTICULAR PURPOSE.   
    
   See the GNU General Public License at <http://www.gnu.org/licenses/gpl.html> 
   for more details. 
*/
#include <stdlib.h>
#include <stdbool.h>
#include <stdio.h>
#include <unistd.h>

#include <ert/util/test_util.h>
#include <ert/util/test_work_area.h>
#include <ert/util/util.h>
#include <ert/util/thread_pool.h>
#include <ert/util/arg_pack.h>

#include <ert/enkf/enkf_main.h>


void create_runpath(enkf_main_type * enkf_main ) {
  const int ens_size         = enkf_main_get_ensemble_size( enkf_main );
  bool_vector_type * iactive = bool_vector_alloc(0,false);

  state_enum init_state    = ANALYZED; 
  int start_report         = 0;
  int init_step_parameters = 0;
  bool_vector_iset( iactive , ens_size - 1 , true );
  enkf_main_run_exp(enkf_main , iactive , false , init_step_parameters , start_report , init_state);
  bool_vector_free(iactive);
}



int main(int argc , char ** argv) {
  enkf_main_install_SIGNALS();
  const char * root_path = argv[1];
  const char * config_file = argv[2];
  const char * forward_init_string = argv[3];
  test_work_area_type * work_area = test_work_area_alloc(config_file );
  test_work_area_copy_directory_content( work_area , root_path );
  {
    bool forward_init;
    bool strict = true;
    enkf_main_type * enkf_main;
    
    test_assert_true( util_sscanf_bool( forward_init_string , &forward_init));

    util_clear_directory( "Storage" , true , true );
    enkf_main = enkf_main_bootstrap( NULL , config_file , strict , true );
    {
      enkf_state_type * state   = enkf_main_iget_state( enkf_main , 0 );
      enkf_node_type * gen_param_node = enkf_state_get_node( state , "PARAM" );
      {
        const enkf_config_node_type * gen_param_config_node = enkf_node_get_config( gen_param_node );
        char * init_file1 = enkf_config_node_alloc_initfile( gen_param_config_node , NULL , 0);
        char * init_file2 = enkf_config_node_alloc_initfile( gen_param_config_node , "/tmp", 0);

        test_assert_bool_equal( enkf_config_node_use_forward_init( gen_param_config_node ) , forward_init );
        test_assert_string_equal( init_file1 , "PARAM_INIT");
        test_assert_string_equal( init_file2 , "/tmp/PARAM_INIT");

        free( init_file1 );
        free( init_file2 );
      }
  
      test_assert_bool_equal( enkf_node_use_forward_init( gen_param_node ) , forward_init );
      if (forward_init)
        test_assert_bool_not_equal( enkf_node_initialize( gen_param_node , 0 , enkf_state_get_rng( state )) , forward_init);
      // else hard_failure()
    }
    test_assert_bool_equal( forward_init, ensemble_config_have_forward_init( enkf_main_get_ensemble_config( enkf_main )));
    
    if (forward_init) {
      enkf_state_type * state   = enkf_main_iget_state( enkf_main , 0 );
      enkf_fs_type * fs = enkf_main_get_fs( enkf_main );
      enkf_node_type * gen_param_node = enkf_state_get_node( state , "PARAM" );
      node_id_type node_id = {.report_step = 0 ,  
                              .iens = 0,
                              .state = ANALYZED };

      create_runpath( enkf_main );
      test_assert_true( util_is_directory( "simulations/run0" ));
      
      {
        run_mode_type run_mode = ENSEMBLE_EXPERIMENT; 
<<<<<<< HEAD
        enkf_main_init_run(enkf_main , run_mode , false);     /* This is ugly */
=======
        enkf_main_init_run(enkf_main , NULL , run_mode , INIT_NONE);     /* This is ugly */
>>>>>>> e4e40beb
        
        
        test_assert_false( enkf_node_has_data( gen_param_node , fs, node_id ));
        util_unlink_existing( "simulations/run0/PARAM_INIT" );
      }
      


      {
        FILE * stream = util_fopen("simulations/run0/PARAM_INIT" , "w");
        fprintf(stream , "0\n1\n2\n3\n" );
        fclose( stream );
      }
      
      {
        int error = 0;
        stringlist_type * msg_list = stringlist_alloc_new();

        {
          run_mode_type run_mode = ENSEMBLE_EXPERIMENT; 
<<<<<<< HEAD
          enkf_main_init_run(enkf_main , run_mode , false );     /* This is ugly */
=======
          enkf_main_init_run(enkf_main , NULL , run_mode , INIT_NONE );     /* This is ugly */
>>>>>>> e4e40beb
        }
        
        test_assert_true( enkf_node_forward_init( gen_param_node , "simulations/run0" , 0 ));
        
        enkf_state_forward_init( state , fs , &error );
        test_assert_int_equal(0, error); 
         {
          enkf_fs_type * fs = enkf_main_get_fs( enkf_main );
          state_map_type * state_map = enkf_fs_get_state_map(fs);
          state_map_iset(state_map , 0 , STATE_INITIALIZED);
        }
        enkf_state_load_from_forward_model( state , fs , &error , false , msg_list );

        stringlist_free( msg_list );
        test_assert_int_equal(0, error); 

        {
          double value;
          test_assert_true( enkf_node_user_get( gen_param_node , fs , "0" , node_id , &value)); 
          test_assert_double_equal( 0 , value);

          test_assert_true( enkf_node_user_get( gen_param_node , fs , "1" , node_id , &value)); 
          test_assert_double_equal( 1 , value);

          test_assert_true( enkf_node_user_get( gen_param_node , fs , "2" , node_id , &value)); 
          test_assert_double_equal( 2 , value);
        }
      }
      util_clear_directory( "simulations" , true , true );
      create_runpath( enkf_main );
      test_assert_true( util_is_directory( "simulations/run0" ));
      test_assert_true( util_is_file( "simulations/run0/PARAM.INC" ));
      {
        FILE * stream = util_fopen("simulations/run0/PARAM.INC" , "r");
        double v0,v1,v2,v3;
        fscanf(stream , "%lg %lg %lg %lg" , &v0,&v1,&v2,&v3);
        fclose( stream );                
        test_assert_double_equal( 0 , v0);
        test_assert_double_equal( 1 , v1);
        test_assert_double_equal( 2 , v2);
        test_assert_double_equal( 3 , v3);
      }
      util_clear_directory( "simulations" , true , true );
    }
    enkf_main_free( enkf_main );
  }
  test_work_area_free( work_area );
}
<|MERGE_RESOLUTION|>--- conflicted
+++ resolved
@@ -95,11 +95,7 @@
       
       {
         run_mode_type run_mode = ENSEMBLE_EXPERIMENT; 
-<<<<<<< HEAD
-        enkf_main_init_run(enkf_main , run_mode , false);     /* This is ugly */
-=======
         enkf_main_init_run(enkf_main , NULL , run_mode , INIT_NONE);     /* This is ugly */
->>>>>>> e4e40beb
         
         
         test_assert_false( enkf_node_has_data( gen_param_node , fs, node_id ));
@@ -120,11 +116,7 @@
 
         {
           run_mode_type run_mode = ENSEMBLE_EXPERIMENT; 
-<<<<<<< HEAD
-          enkf_main_init_run(enkf_main , run_mode , false );     /* This is ugly */
-=======
           enkf_main_init_run(enkf_main , NULL , run_mode , INIT_NONE );     /* This is ugly */
->>>>>>> e4e40beb
         }
         
         test_assert_true( enkf_node_forward_init( gen_param_node , "simulations/run0" , 0 ));
