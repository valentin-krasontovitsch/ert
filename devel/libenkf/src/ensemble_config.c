/*
   copyright (c) 2011  statoil asa, norway. 
    
   the file 'ensemble_config.c' is part of ert - ensemble based reservoir tool. 
    
   ert is free software: you can redistribute it and/or modify 
   it under the terms of the gnu general public license as published by 
   the free software foundation, either version 3 of the license, or 
   (at your option) any later version. 
    
   ert is distributed in the hope that it will be useful, but without any 
   warranty; without even the implied warranty of merchantability or 
   fitness for a particular purpose.   
    
   see the gnu general public license at <http://www.gnu.org/licenses/gpl.html> 
   for more details. 
*/

#include <stdlib.h>
#include <string.h>
#include <errno.h>
#include <stdio.h>
#include <stdbool.h>
#include <unistd.h>
#include <time.h>
#include <pthread.h>                /* must have rw locking on the config_nodes ... */

#include <ert/util/util.h>
#include <ert/util/hash.h>
#include <ert/util/set.h>
#include <ert/util/path_fmt.h>
#include <ert/util/thread_pool.h>
#include <ert/util/stringlist.h>
#include <ert/util/subst_func.h>

#include <ert/ecl/ecl_grid.h>

#include <ert/job_queue/job_queue.h>
#include <ert/job_queue/lsf_driver.h>
#include <ert/job_queue/local_driver.h>
#include <ert/job_queue/rsh_driver.h>
#include <ert/job_queue/ext_joblist.h>

#include <ert/sched/sched_file.h>

#include <ert/config/config.h>

#include <ert/enkf/enkf_config_node.h>
#include <ert/enkf/enkf_types.h>
#include <ert/enkf/field_config.h>
#include <ert/enkf/gen_data_config.h>
#include <ert/enkf/surface_config.h>
#include <ert/enkf/meas_data.h>
#include <ert/enkf/enkf_types.h>
#include <ert/enkf/gen_kw_config.h>
#include <ert/enkf/summary.h>
#include <ert/enkf/summary_config.h>
#include <ert/enkf/gen_data.h>
#include <ert/enkf/gen_kw_config.h>
#include <ert/enkf/gen_data_config.h>
#include <ert/enkf/ensemble_config.h>
#include <ert/enkf/gen_data_config.h>
#include <ert/enkf/field_trans.h>
#include <ert/enkf/enkf_obs.h>
#include <ert/enkf/ecl_config.h>
#include <ert/enkf/config_keys.h>
#include <ert/enkf/enkf_defaults.h>


struct ensemble_config_struct {
  pthread_mutex_t          mutex;
  char                   * gen_kw_format_string;   /* format string used when creating gen_kw search/replace strings. */
  hash_type              * config_nodes;           /* a hash of enkf_config_node instances - which again conatin pointers to e.g. field_config objects.  */
  field_trans_table_type * field_trans_table;      /* a table of the transformations which are available to apply on fields. */
  const ecl_sum_type     * refcase;                /* a ecl_sum reference instance - can be null (not owned by the ensemble
                                                      config). is only used to check that summary keys are valid when adding. */
  bool                     have_forward_init;
};



/**
   setting the format string used to 'mangle' the string in the gen_kw
   template files. consider the following example:

      parameter file
      --------------
      multpv   logunif  0.0001 0.10


      template file
      -------------
      box
         1  10  1 10  1 5 /

      multpv  500*__multpv__

   here the parameter file defines a parameter named 'multpv', and the
   template file uses the marker string '__multpv__' which should be
   replaced with a numerical value. for the current example the
   gen_kw_format_string should have the value '__%s__'.

   there are no rules for the format string, but it _must_ contain a
   '%s' placeholder which will be replaced with the parameter name
   (this is not checked for). the function call creating a search
   string from a parameter name is:

      tagged_string = util_alloc_sprintf( gen_kw_format_string , parameter_name );

*/

void ensemble_config_set_gen_kw_format( ensemble_config_type * ensemble_config , const char * gen_kw_format_string) {
  if (!util_string_equal( gen_kw_format_string , ensemble_config->gen_kw_format_string)) {
    stringlist_type * gen_kw_keys = ensemble_config_alloc_keylist_from_impl_type( ensemble_config , GEN_KW );
    int i;
    ensemble_config->gen_kw_format_string = util_realloc_string_copy( ensemble_config->gen_kw_format_string , gen_kw_format_string );
    for (i=0; i < stringlist_get_size( gen_kw_keys ); i++) {
      enkf_config_node_type * config_node = ensemble_config_get_node( ensemble_config , stringlist_iget( gen_kw_keys , i ));
      gen_kw_config_update_tag_format( enkf_config_node_get_ref( config_node ) , gen_kw_format_string );
    }
    stringlist_free( gen_kw_keys );
  }
}


const char * ensemble_config_get_gen_kw_format( const ensemble_config_type * ensemble_config ) {
  return ensemble_config->gen_kw_format_string;
}


void ensemble_config_set_refcase( ensemble_config_type * ensemble_config , const ecl_sum_type * refcase) {
  ensemble_config->refcase = refcase;
}
                                                                                                           



ensemble_config_type * ensemble_config_alloc_empty( ) {

  ensemble_config_type * ensemble_config = util_malloc(sizeof * ensemble_config );
  ensemble_config->config_nodes          = hash_alloc();
  ensemble_config->field_trans_table     = field_trans_table_alloc();    
  ensemble_config->refcase               = NULL;
  ensemble_config->gen_kw_format_string  = util_alloc_string_copy( DEFAULT_GEN_KW_TAG_FORMAT );
  ensemble_config->have_forward_init     = false;
  pthread_mutex_init( &ensemble_config->mutex , NULL);
  
  return ensemble_config;
}



void ensemble_config_free(ensemble_config_type * ensemble_config) {
  hash_free( ensemble_config->config_nodes );
  field_trans_table_free( ensemble_config->field_trans_table );
  free( ensemble_config->gen_kw_format_string );
  free( ensemble_config );
}







ert_impl_type ensemble_config_impl_type(const ensemble_config_type *ensemble_config, const char * ecl_kw_name) {
  ert_impl_type impl_type = INVALID;

  if (hash_has_key(ensemble_config->config_nodes , ecl_kw_name)) {
    enkf_config_node_type * node = hash_get(ensemble_config->config_nodes , ecl_kw_name);
    impl_type = enkf_config_node_get_impl_type(node);
  } else
    util_abort("%s: internal error: asked for implementation type of unknown node:%s \n",__func__ , ecl_kw_name);

  return impl_type;
}


enkf_var_type ensemble_config_var_type(const ensemble_config_type *ensemble_config, const char * ecl_kw_name) {
  enkf_var_type var_type = INVALID_VAR;

  if (hash_has_key(ensemble_config->config_nodes , ecl_kw_name)) {
    enkf_config_node_type * node = hash_get(ensemble_config->config_nodes , ecl_kw_name);
    var_type = enkf_config_node_get_var_type(node);
  } else
    util_abort("%s: internal error: asked for implementation type of unknown node:%s \n",__func__ , ecl_kw_name);

  return var_type;
}







bool ensemble_config_has_key(const ensemble_config_type * ensemble_config , const char * key) {
  return hash_has_key( ensemble_config->config_nodes , key);
} 



enkf_config_node_type * ensemble_config_get_node(const ensemble_config_type * ensemble_config, const char * key) {
  if (hash_has_key(ensemble_config->config_nodes , key)) {
    enkf_config_node_type * node = hash_get(ensemble_config->config_nodes , key);
    return node;
  } else {
    util_abort("%s: ens node:\"%s\" does not exist \n",__func__ , key);
    return NULL; /* compiler shut up */
  }
}


/** 
    this will remove the config node indexed by key, it will use the
    function hash_safe_del(), which is thread_safe, and will not fail
    if the node has already been removed from the hash. 

    however - it is extremely important to ensure that all storage
    nodes (which point to the config nodes) have been deleted before
    calling this function. that is only assured by using
    enkf_main_del_node().
*/


void ensemble_config_del_node(ensemble_config_type * ensemble_config, const char * key) {
  hash_safe_del(ensemble_config->config_nodes , key);
}


bool ensemble_config_have_forward_init( const ensemble_config_type * ensemble_config ) {
  return ensemble_config->have_forward_init;
}

void ensemble_config_add_node__( ensemble_config_type * ensemble_config , enkf_config_node_type * node) {
  
  const char * key = enkf_config_node_get_key( node );
  if (ensemble_config_has_key(ensemble_config , key)) 
    util_abort("%s: a configuration object:%s has already been added - aborting \n",__func__ , key);
  
  hash_insert_hash_owned_ref(ensemble_config->config_nodes , key , node , enkf_config_node_free__);
  ensemble_config->have_forward_init |= enkf_config_node_use_forward_init( node );
}



enkf_config_node_type *  ensemble_config_add_STATIC_node(ensemble_config_type * ensemble_config , 
                                                         const char    * key) {
  
  if (ensemble_config_has_key(ensemble_config , key)) 
    util_abort("%s: a configuration object:%s has already been added - aborting \n",__func__ , key);
  {
    enkf_config_node_type * node = enkf_config_node_alloc(STATIC_STATE , STATIC , false , key , NULL , NULL , NULL , NULL);
    hash_insert_hash_owned_ref(ensemble_config->config_nodes , key , node , enkf_config_node_free__);
    return node;
  }
}



/**
   this is called by the enkf_state function while loading results,
   that code is run in parallell by many threads.
*/
void ensemble_config_ensure_static_key(ensemble_config_type * ensemble_config , const char * kw ) {
  pthread_mutex_lock( &ensemble_config->mutex );
  {
    if (!ensemble_config_has_key(ensemble_config , kw)) 
      ensemble_config_add_STATIC_node(ensemble_config , kw );
  }
  pthread_mutex_unlock( &ensemble_config->mutex );
}


void ensemble_config_add_obs_key(ensemble_config_type * ensemble_config , const char * key, const char * obs_key) {
  enkf_config_node_type * config_node = hash_get(ensemble_config->config_nodes , key);
  enkf_config_node_add_obs_key(config_node , obs_key);
}


void ensemble_config_clear_obs_keys(ensemble_config_type * ensemble_config) {
  hash_iter_type * iter = hash_iter_alloc( ensemble_config->config_nodes );
  while (!hash_iter_is_complete( iter )) {
    enkf_config_node_type * config_node = hash_iter_get_next_value( iter );
    enkf_config_node_clear_obs_keys( config_node );
  }
  hash_iter_free( iter );
}



void ensemble_config_add_GEN_PARAM_config_item( config_type * config ) {
  config_schema_item_type * item;
  item = config_add_schema_item(config , GEN_PARAM_KEY , false  );
  config_schema_item_set_argc_minmax(item , 5 , CONFIG_DEFAULT_ARG_MAX);
}


void ensemble_config_add_config_items(config_type * config) {
  config_schema_item_type * item;

  /** 
      the two fault types are just added to the config object only to
      be able to print suitable messages before exiting.
  */
      
  item = config_add_schema_item(config , "HAVANA_FAULT" , false  );
  config_schema_item_set_argc_minmax(item , 2 , 2);

  item = config_add_schema_item(config , "MULTFLT" , false  );
  config_schema_item_set_argc_minmax(item , 3 , 3 );
  config_schema_item_iset_type( item , 2 , CONFIG_EXISTING_PATH );


  /*****************************************************************/
  
  ensemble_config_add_GEN_PARAM_config_item( config );
  
  item = config_add_schema_item(config , GEN_KW_KEY , false  );
  config_schema_item_set_argc_minmax(item , 4 , 6);
  config_schema_item_iset_type( item , 1 , CONFIG_EXISTING_PATH );
  config_schema_item_iset_type( item , 3 , CONFIG_EXISTING_PATH );
  
  

  item = config_add_key_value( config , GEN_KW_TAG_FORMAT_KEY , false , CONFIG_STRING);
  item = config_add_schema_item(config , SCHEDULE_PREDICTION_FILE_KEY , false  );
  /* scedhule_prediction_file   filename  <parameters:> <init_files:> */
  config_schema_item_set_argc_minmax(item , 1 , 3 );
  config_schema_item_iset_type( item , 0 , CONFIG_EXISTING_PATH );
  


  
  item = config_add_schema_item(config , GEN_DATA_KEY , false  );
  config_schema_item_set_argc_minmax(item , 1 , CONFIG_DEFAULT_ARG_MAX);

  item = config_add_schema_item(config , SUMMARY_KEY , false  );   /* can have several summary keys on each line. */
  config_schema_item_set_argc_minmax(item , 1 , CONFIG_DEFAULT_ARG_MAX);

  item = config_add_schema_item(config , CONTAINER_KEY , false  );   /* can have several summary keys on each line. */
  config_schema_item_set_argc_minmax(item , 2 , CONFIG_DEFAULT_ARG_MAX);
  
  item = config_add_schema_item( config , SURFACE_KEY , false  );
  config_schema_item_set_argc_minmax(item , 4 , 5 );
  /* 
     the way config info is entered for fields is unfortunate because
     it is difficult/impossible to let the config system handle run
     time validation of the input.
  */
  
  item = config_add_schema_item(config , FIELD_KEY , false  );
  config_schema_item_set_argc_minmax(item , 2 , CONFIG_DEFAULT_ARG_MAX);
  config_schema_item_add_required_children(item , GRID_KEY);   /* if you are using a field - you must have a grid. */
}


void ensemble_config_init_GEN_DATA( ensemble_config_type * ensemble_config , const config_type * config) {
/* gen_param  - should be unified with the gen_data*/
  const config_content_item_type * item = config_get_content_item( config , GEN_DATA_KEY );
  if (item != NULL) {
    int i;
    for (i=0; i < config_content_item_get_size(item); i++) {
      const config_content_node_type * node = config_content_item_iget_node( item , i );
      const char * node_key                 = config_content_node_iget( node , 0 );
      {
        hash_type * options = hash_alloc();
        
        config_content_node_init_opt_hash( node , options , 1 );
        {
          gen_data_file_format_type input_format  = gen_data_config_check_format( hash_safe_get( options , INPUT_FORMAT_KEY));
          gen_data_file_format_type output_format = gen_data_config_check_format( hash_safe_get( options , OUTPUT_FORMAT_KEY));
          const char * init_file_fmt              = hash_safe_get( options , INIT_FILES_KEY);
          const char * ecl_file                   = hash_safe_get( options , ECL_FILE_KEY); 
          const char * template                   = hash_safe_get( options , TEMPLATE_KEY);
          const char * data_key                   = hash_safe_get( options , KEY_KEY);
          const char * result_file                = hash_safe_get( options , RESULT_FILE_KEY);
          const char * min_std_file               = hash_safe_get( options , MIN_STD_KEY);
          const char *  forward_string            = hash_safe_get( options , FORWARD_INIT_KEY );
          enkf_config_node_type * config_node;
          bool forward_init = false;
          
          if (forward_string) {
            if (!util_sscanf_bool( forward_string , &forward_init))
              fprintf(stderr,"** Warning: parsing %s as bool failed - using FALSE \n",forward_string);
          }
          
          config_node = ensemble_config_add_gen_data( ensemble_config , node_key , forward_init);
          enkf_config_node_update_gen_data( config_node , input_format , output_format , init_file_fmt , template , data_key , ecl_file , result_file , min_std_file);
          {
            const gen_data_config_type * gen_data_config = enkf_config_node_get_ref( config_node );
            if (!gen_data_config_is_valid( gen_data_config ))
              util_abort("%s: sorry the gen_param key:%s is not valid \n",__func__ , node_key);
          }
        }
        hash_free( options );
      }
    }
  }
}


void ensemble_config_init_GEN_PARAM( ensemble_config_type * ensemble_config , const config_type * config) {
  /* gen_param  - should be unified with the gen_data*/
  const config_content_item_type * item = config_get_content_item( config , GEN_PARAM_KEY );
  if (item != NULL) {
    int i;
    for (i=0; i < config_content_item_get_size(item); i++) {
      const config_content_node_type * node = config_content_item_iget_node( item , i );
      const char * node_key                 = config_content_node_iget( node , 0 );
      const char * ecl_file                 = config_content_node_iget( node , 1 );
      {
        hash_type * options = hash_alloc();
        
        config_content_node_init_opt_hash( node , options , 2 );
        {
          gen_data_file_format_type input_format  = gen_data_config_check_format( hash_safe_get( options , INPUT_FORMAT_KEY));
          gen_data_file_format_type output_format = gen_data_config_check_format( hash_safe_get( options , OUTPUT_FORMAT_KEY));
          const char * init_file_fmt              = hash_safe_get( options , INIT_FILES_KEY);
          const char * template                   = hash_safe_get( options , TEMPLATE_KEY);
          const char * data_key                   = hash_safe_get( options , KEY_KEY);
          const char * result_file                = hash_safe_get( options , RESULT_FILE_KEY);
          const char * min_std_file               = hash_safe_get( options , MIN_STD_KEY);
          const char *  forward_string            = hash_safe_get( options , FORWARD_INIT_KEY );
          enkf_config_node_type * config_node;
          bool forward_init = false;
          
          if (forward_string) {
            if (!util_sscanf_bool( forward_string , &forward_init))
              fprintf(stderr,"** Warning: parsing %s as bool failed - using FALSE \n",forward_string);
          }
          
          config_node   = ensemble_config_add_gen_data( ensemble_config , node_key , forward_init);
          enkf_config_node_update_gen_data( config_node , input_format , output_format , init_file_fmt , template , data_key , ecl_file , result_file , min_std_file);
          {
            const gen_data_config_type * gen_data_config = enkf_config_node_get_ref( config_node );
            if (!gen_data_config_is_valid( gen_data_config ))
              util_abort("%s: sorry the gen_param key:%s is not valid \n",__func__ , node_key);
          }
        }
        hash_free( options );
      }
    }
  }
}


void ensemble_config_init_GEN_KW( ensemble_config_type * ensemble_config , const config_type * config ) {
  const config_content_item_type * gen_kw_item = config_get_content_item( config , GEN_KW_KEY );
  if (gen_kw_item != NULL) {
    int i;
    for (i=0; i < config_content_item_get_size( gen_kw_item ); i++) {
      config_content_node_type * node = config_content_item_iget_node( gen_kw_item , i );

      const char * key             = config_content_node_iget( node , 0 );
      const char * template_file   = config_content_node_iget_as_path( node , 1 );
      const char * enkf_outfile    = config_content_node_iget( node , 2 );
      const char * parameter_file  = config_content_node_iget_as_path( node , 3 );
      hash_type * opt_hash         = hash_alloc();

      config_content_node_init_opt_hash( node , opt_hash , 4 );
      {
        const char *  forward_string = hash_safe_get( opt_hash , FORWARD_INIT_KEY );
        enkf_config_node_type * config_node;
        bool forward_init = false;
        
        if (forward_string) {
          if (!util_sscanf_bool( forward_string , &forward_init))
            fprintf(stderr,"** Warning: parsing %s as bool failed - using FALSE \n",forward_string);
        }
        
        config_node = ensemble_config_add_gen_kw( ensemble_config , key , forward_init);
        enkf_config_node_update_gen_kw( config_node , 
<<<<<<< HEAD
                                      enkf_outfile , 
                                      template_file , 
                                        parameter_file , 
                                      hash_safe_get( opt_hash , MIN_STD_KEY ) , 
                                      hash_safe_get( opt_hash , INIT_FILES_KEY));
=======
                                        enkf_outfile , 
                                        template_file , 
                                        parameter_file , 
                                        hash_safe_get( opt_hash , MIN_STD_KEY ) , 
                                        hash_safe_get( opt_hash , INIT_FILES_KEY));
>>>>>>> b2b8021e
      }
      hash_free( opt_hash );
    }
  }
}



void ensemble_config_init_SURFACE( ensemble_config_type * ensemble_config , const config_type * config ) {
  const config_content_item_type * item = config_get_content_item( config , SURFACE_KEY );
  if (item != NULL) {
    int i;
    for (i=0; i < config_content_item_get_size( item ); i++) {
      const config_content_node_type * node = config_content_item_iget_node( item , i );
      const char * key           = config_content_node_iget( node , 0 );
      {
        hash_type * options = hash_alloc();  /* INIT_FILE:<init_files>  OUTPUT_FILE:<outfile>  BASE_SURFACE:<base_file> */
        
        config_content_node_init_opt_hash( node , options , 1 );
        {
          const char * init_file_fmt   = hash_safe_get( options , INIT_FILES_KEY );
          const char * output_file     = hash_safe_get( options , OUTPUT_FILE_KEY);
          const char * base_surface    = hash_safe_get( options , BASE_SURFACE_KEY);
          const char * min_std_file    = hash_safe_get( options , MIN_STD_KEY);
          const char *  forward_string = hash_safe_get( options , FORWARD_INIT_KEY );
          bool forward_init = false;
          
          if (forward_string) {
            if (!util_sscanf_bool( forward_string , &forward_init))
              fprintf(stderr,"** Warning: parsing %s as bool failed - using FALSE \n",forward_string);
          }
          
          if ((init_file_fmt == NULL) || (output_file == NULL) || (base_surface == NULL)) {
            fprintf(stderr,"** error: when entering a surface you must provide arguments:\n");
            fprintf(stderr,"**   %s:/path/to/input/files%%d  \n",INIT_FILES_KEY);
            fprintf(stderr,"**   %s:name_of_output_file\n", OUTPUT_FILE_KEY);
            fprintf(stderr,"**   %s:base_surface_file\n",BASE_SURFACE_KEY);
            exit(1);
          }
        
          {
            enkf_config_node_type * config_node = ensemble_config_add_surface( ensemble_config , key , forward_init);
            enkf_config_node_update_surface( config_node , base_surface , init_file_fmt , output_file , min_std_file );
          }
        }
        hash_free( options );
      }
    }
  }
}


void ensemble_config_init_SUMMARY( ensemble_config_type * ensemble_config , const config_type * config , const ecl_sum_type * refcase) {
  const config_content_item_type * item = config_get_content_item( config , SUMMARY_KEY );

  if (item != NULL) {
    int i;
    for (i=0; i < config_content_item_get_size( item ); i++) {
      const config_content_node_type * node = config_content_item_iget_node( item , i );
      int j;
      for (j= 0; j < config_content_node_get_size( node ); j++) {
        const char * key = config_content_node_iget( node , j );
        
        if (util_string_has_wildcard( key )) {
          if (ensemble_config->refcase != NULL) {
            int k;
            stringlist_type * keys = stringlist_alloc_new ( );

            ecl_sum_select_matching_general_var_list( ensemble_config->refcase , key , keys );   /* expanding the wildcard notatition with help of the refcase. */
            for (k=0; k < stringlist_get_size( keys ); k++) 
              ensemble_config_add_summary(ensemble_config , stringlist_iget(keys , k) , LOAD_FAIL_SILENT );

            stringlist_free( keys );
          } else
            util_exit("error: when using summary wildcards like: \"%s\" you must supply a valid refcase.\n",key);
        } else 
          ensemble_config_add_summary(ensemble_config , key , LOAD_FAIL_SILENT);
      }
    }
  }
}


void ensemble_config_init_FIELD( ensemble_config_type * ensemble_config , const config_type * config , ecl_grid_type * grid) {
  const config_content_item_type * item = config_get_content_item( config , FIELD_KEY );
  if (item != NULL) {
    int i;
    for (i=0; i < config_content_item_get_size( item ); i++) {
      const config_content_node_type * node = config_content_item_iget_node( item , i );
      const char *  key                     = config_content_node_iget( node , 0 );
      const char *  var_type_string         = config_content_node_iget( node , 1 );
      bool forward_init                     = false;
      enkf_config_node_type * config_node;
      
      {
        hash_type * options = hash_alloc();
        
        int    truncation = TRUNCATE_NONE;
        double value_min  = -1;
        double value_max  = -1;
        
        config_content_node_init_opt_hash( node , options , 2 );
        if (hash_has_key( options , MIN_KEY)) {
          truncation |= TRUNCATE_MIN;
          value_min   = atof(hash_get( options , MIN_KEY));
        }

        if (hash_has_key( options , MAX_KEY)) {
          truncation |= TRUNCATE_MAX;
          value_max   = atof(hash_get( options , MAX_KEY));
        }
        
        
        if (strcmp(var_type_string , DYNAMIC_KEY) == 0) {
          config_node = ensemble_config_add_field( ensemble_config , key , grid , false);
          enkf_config_node_update_state_field( config_node , truncation , value_min , value_max );
        } else if (strcmp(var_type_string , PARAMETER_KEY) == 0) {
          const char *  ecl_file          = config_content_node_iget( node , 2 );
          const char *  init_file_fmt     = hash_safe_get( options , INIT_FILES_KEY );
          const char *  init_transform    = hash_safe_get( options , INIT_TRANSFORM_KEY );
          const char *  output_transform  = hash_safe_get( options , OUTPUT_TRANSFORM_KEY );
          const char *  min_std_file      = hash_safe_get( options , MIN_STD_KEY );
          const char *  forward_string    = hash_safe_get( options , FORWARD_INIT_KEY );
          bool forward_init = false;

          if (forward_string) {
            if (!util_sscanf_bool( forward_string , &forward_init))
              fprintf(stderr,"** Warning: parsing %s as bool failed - using FALSE \n",forward_string);
          }
          config_node = ensemble_config_add_field( ensemble_config , key , grid , forward_init);
          enkf_config_node_update_parameter_field( config_node, 
                                                   ecl_file          , 
                                                   init_file_fmt     , 
                                                   min_std_file      , 
                                                   truncation        , 
                                                   value_min         , 
                                                   value_max         ,    
                                                   init_transform    , 
                                                   output_transform   );
        } else if (strcmp(var_type_string , GENERAL_KEY) == 0) {
          /* General - not really interesting .. */
          const char *  ecl_file          = config_content_node_iget( node , 2 );
          const char *  enkf_infile       = config_content_node_iget( node , 3 );
          const char *  init_file_fmt     = hash_safe_get( options , INIT_FILES_KEY );
          const char *  init_transform    = hash_safe_get( options , INIT_TRANSFORM_KEY );
          const char *  output_transform  = hash_safe_get( options , OUTPUT_TRANSFORM_KEY );
          const char *  input_transform   = hash_safe_get( options , INPUT_TRANSFORM_KEY );
          const char *  min_std_file      = hash_safe_get( options , MIN_STD_KEY );
          const char *  forward_string    = hash_safe_get( options , FORWARD_INIT_KEY );
          bool forward_init = false;

          if (forward_string) {
            if (!util_sscanf_bool( forward_string , &forward_init))
              fprintf(stderr,"** Warning: parsing %s as bool failed - using FALSE \n",forward_string);
          }

          enkf_config_node_update_general_field( config_node,
                                                 ecl_file , 
                                                 enkf_infile , 
                                                 init_file_fmt , 
                                                 min_std_file , 
                                                 truncation , value_min , value_max , 
                                                 init_transform , 
                                                 input_transform , 
                                                 output_transform);

          
        } else 
          util_abort("%s: field type: %s is not recognized\n",__func__ , var_type_string);
        
        hash_free( options );
      }
    }
  }
}



/**
   observe that if the user has not given a refcase with the refcase
   key the refcase pointer will be NULL. in that case it will be
   impossible to use wildcards when expanding summary variables.
*/

void ensemble_config_init(ensemble_config_type * ensemble_config , const config_type * config , ecl_grid_type * grid, const ecl_sum_type * refcase) {
  int i;
  ensemble_config_set_refcase( ensemble_config , refcase );

  if (config_item_set( config , GEN_KW_TAG_FORMAT_KEY))
    ensemble_config_set_gen_kw_format( ensemble_config , config_iget( config , GEN_KW_TAG_FORMAT_KEY , 0 , 0 ));
  
  ensemble_config_init_GEN_PARAM( ensemble_config , config );
  ensemble_config_init_GEN_DATA( ensemble_config , config );
  ensemble_config_init_GEN_KW(ensemble_config , config ); 
  ensemble_config_init_SURFACE( ensemble_config , config );
  ensemble_config_init_SUMMARY( ensemble_config , config , refcase );
  ensemble_config_init_FIELD( ensemble_config , config , grid );
  
  
  /* Containers - this must come last, to ensure that the other nodes have been added. */
  {
    for (i=0; i < config_get_occurences(config , CONTAINER_KEY ); i++) {
      const stringlist_type * container_kw_list = config_iget_stringlist_ref(config , CONTAINER_KEY , i);
      const char * container_key = stringlist_iget( container_kw_list , 0 );
      enkf_config_node_type * container_node = ensemble_config_add_container( ensemble_config , container_key );
      
      for (int j= 1; j < stringlist_get_size( container_kw_list ); j++) {
        const char * child_key = stringlist_iget( container_kw_list , j); 
        enkf_config_node_update_container( container_node , ensemble_config_get_node( ensemble_config , child_key ));
      }
    }
  }

  /*****************************************************************/
}

/**
   this function takes a string like this: "pressure:1,4,7" - it
   splits the string on ":" and tries to lookup a config object with
   that key. for the general string a:b:c:d it will try consecutively
   the keys: a, a:b, a:b:c, a:b:c:d. if a config object is found it is
   returned, otherwise NULL is returned.

   the last argument is the pointer to a string which will be updated
   with the node-spesific part of the full key. so for instance with
   the example "pressure:1,4,7", the index_key will contain
   "1,4,7". if the full full_key is used to find an object index_key
   will be NULL, that also applies if no object is found.
*/

   

const enkf_config_node_type * ensemble_config_user_get_node(const ensemble_config_type * config , const char  * full_key, char ** index_key ) {
  const enkf_config_node_type * node = NULL;
  char ** key_list;
  int     keys;
  int     key_length = 1;
  int offset;
  
  *index_key = NULL;
  util_split_string(full_key , USER_KEY_JOIN_STRING , &keys , &key_list);
  while (node == NULL && key_length <= keys) {
    char * current_key = util_alloc_joined_string( (const char **) key_list , key_length , USER_KEY_JOIN_STRING );
    if (ensemble_config_has_key(config , current_key))
      node = ensemble_config_get_node(config , current_key);
    else
      key_length++;
    offset = strlen( current_key );
    free( current_key );
  }
  if (node != NULL) {
    if (offset < strlen( full_key ))
      *index_key = util_alloc_string_copy(&full_key[offset+1]);
  }
  
  util_free_stringlist(key_list , keys);
  return node;
}



stringlist_type * ensemble_config_alloc_keylist(const ensemble_config_type * config) {
  return hash_alloc_stringlist( config->config_nodes );
}


/**
   observe that var_type here is an integer - naturally written as a
   sum of enkf_var_type values:

     ensemble_config_alloc_keylist_from_var_type( config , parameter + dynamic_state);

*/
   
stringlist_type * ensemble_config_alloc_keylist_from_var_type(const ensemble_config_type * config , int var_mask) {
  stringlist_type * key_list = stringlist_alloc_new();
  hash_iter_type * iter = hash_iter_alloc(config->config_nodes);

  while (!hash_iter_is_complete( iter )) {
    const char * key       = hash_iter_get_next_key(iter);
    enkf_var_type var_type = enkf_config_node_get_var_type( hash_get(config->config_nodes , key));
    
    if (var_type & var_mask)
      stringlist_append_copy( key_list , key );
  }
  hash_iter_free(iter);

  return key_list;
}



stringlist_type * ensemble_config_alloc_keylist_from_impl_type(const ensemble_config_type * config , ert_impl_type impl_type) {
  stringlist_type * key_list = stringlist_alloc_new();
  hash_iter_type * iter = hash_iter_alloc(config->config_nodes);
  while (!hash_iter_is_complete( iter )) {
    const char * key = hash_iter_get_next_key(iter);
    if (enkf_config_node_get_impl_type( hash_get(config->config_nodes , key)) == impl_type)
      stringlist_append_copy( key_list , key );

  }
  hash_iter_free(iter);
  return key_list;
}




void ensemble_config_init_internalization( ensemble_config_type * config ) {
  hash_iter_type * iter = hash_iter_alloc(config->config_nodes);
  const char * key = hash_iter_get_next_key(iter);
  while (key != NULL) {
    enkf_config_node_init_internalization( hash_get(config->config_nodes , key));
    key = hash_iter_get_next_key(iter);
  }
  hash_iter_free(iter);
}




/**
   this function will look up the user_key in the ensemble_config. if
   the corresponding config_node can not be found 0 will be returned,
   otherwise enkf_config_node functions will be invoked.
*/


int ensemble_config_get_observations( const ensemble_config_type * config , enkf_obs_type * enkf_obs , const char * user_key , int obs_count , time_t * obs_time , double * y , double * std) {
  int num_obs = 0;
  char * index_key;
  const enkf_config_node_type * config_node = ensemble_config_user_get_node( config , user_key , &index_key);
  if (config_node != NULL) {
    num_obs = enkf_config_node_load_obs( config_node , enkf_obs , index_key , obs_count , obs_time , y , std);
    util_safe_free( index_key );
  } 
  return num_obs;
}


/*****************************************************************/


/* 
   the ensemble_config_add_xxx() functions below will create a new xxx
   instance and add it to the ensemble_config; the return value from
   the functions is the newly created config_node instances.

   the newly created enkf_config_node instances are __not__ fully
   initialized, and a subsequent call to enkf_config_node_update_xxx()
   is essential for proper operation.
*/

enkf_config_node_type * ensemble_config_add_field( ensemble_config_type * config , const char * key , ecl_grid_type * ecl_grid , bool forward_init) {
  enkf_config_node_type * config_node = enkf_config_node_new_field( key , ecl_grid , config->field_trans_table , forward_init);
  ensemble_config_add_node__( config , config_node );
  return config_node;
}


enkf_config_node_type * ensemble_config_add_gen_kw( ensemble_config_type * config , const char * key , bool forward_init) {
  enkf_config_node_type * config_node = enkf_config_node_new_gen_kw( key , config->gen_kw_format_string , forward_init);
  ensemble_config_add_node__( config , config_node );
  return config_node;
}


enkf_config_node_type * ensemble_config_add_gen_data( ensemble_config_type * config , const char * key , bool forward_init) {
  enkf_config_node_type * config_node = enkf_config_node_new_gen_data( key , forward_init);
  ensemble_config_add_node__( config , config_node );
  return config_node;
}


/**
   this function ensures that object contains a node with 'key' and
   type == summary.
   
   if the @refcase pointer is different from NULL the key will be
   validated. keys which do not exist in the refcase will be ignored,
   a warning will be printed on stderr and the function will return
   NULL.
*/

enkf_config_node_type * ensemble_config_add_summary(ensemble_config_type * ensemble_config , const char * key , load_fail_type load_fail) {
  enkf_config_node_type * config_node = NULL;

  if (hash_has_key(ensemble_config->config_nodes, key)) {
    config_node = hash_get(ensemble_config->config_nodes, key);
    if (enkf_config_node_get_impl_type( config_node ) != SUMMARY)
      util_abort("%s: ensemble key:%s already exists - but it is not of summary type\n",__func__ , key);
    {
      summary_config_type * summary_config = enkf_config_node_get_ref( config_node );
      summary_config_update_load_fail_mode( summary_config , load_fail );
    }
  } else {
    if ((ensemble_config->refcase == NULL) || (ecl_sum_has_general_var( ensemble_config->refcase , key ))) {
      config_node = enkf_config_node_alloc_summary( key , load_fail);
      ensemble_config_add_node__(ensemble_config , config_node );
    } else
      fprintf(stderr,"** warning: the refcase:%s does not contain the summary key:\"%s\" - will be ignored.\n", ecl_sum_get_case( ensemble_config->refcase ) , key);
  }

  return config_node;
}


enkf_config_node_type * ensemble_config_add_surface( ensemble_config_type * ensemble_config , const char * key , bool forward_init) {
  enkf_config_node_type * config_node = enkf_config_node_new_surface( key , forward_init );
  ensemble_config_add_node__( ensemble_config , config_node );
  return config_node;
}


/*
  If key == NULL the function will create a random key.
*/
enkf_config_node_type * ensemble_config_add_container( ensemble_config_type * ensemble_config , const char * key) {
  char * local_key = (char *) key;
  bool  random_key = false;
  if (key == NULL) {
    local_key = util_calloc( 11 , sizeof * local_key  );
    sprintf(local_key , "%ld" , random() % 10000000 ); 
    random_key = true;
  } 

  {
    enkf_config_node_type * config_node = enkf_config_node_new_container( local_key );
    ensemble_config_add_node__( ensemble_config , config_node );
    if (random_key)
      free( local_key );
    return config_node;
  }
}




/*****************************************************************/

void ensemble_config_fprintf_config( ensemble_config_type * ensemble_config , FILE * stream ) {
  fprintf( stream , CONFIG_COMMENTLINE_FORMAT );
  fprintf( stream , CONFIG_COMMENT_FORMAT , "Here comes configuration information about the uncertain parameters and response variables in use.");

  fprintf( stream , CONFIG_KEY_FORMAT      , GEN_KW_TAG_FORMAT_KEY );
  fprintf( stream , CONFIG_ENDVALUE_FORMAT , ensemble_config->gen_kw_format_string);


  /* Writing GEN_KW nodes. */
  {
    stringlist_type * gen_kw_keys = ensemble_config_alloc_keylist_from_impl_type( ensemble_config , GEN_KW );
    stringlist_sort( gen_kw_keys , NULL );
    for (int i=0; i < stringlist_get_size( gen_kw_keys ); i++) {
      const enkf_config_node_type * config_node = ensemble_config_get_node( ensemble_config , stringlist_iget( gen_kw_keys , i));
      enkf_config_node_fprintf_config( config_node , stream );
    }
    if (stringlist_get_size( gen_kw_keys ) > 0)
      fprintf(stream , "\n");
    stringlist_free( gen_kw_keys );
  }

  
  /* Writing FIELD nodes. */
  {
    stringlist_type * field_keys = ensemble_config_alloc_keylist_from_impl_type( ensemble_config , FIELD );
    stringlist_sort( field_keys , NULL );
    for (int i=0; i < stringlist_get_size( field_keys ); i++) {
      const enkf_config_node_type * config_node = ensemble_config_get_node( ensemble_config , stringlist_iget( field_keys , i));
      enkf_config_node_fprintf_config( config_node , stream );
    }
    if (stringlist_get_size( field_keys ) > 0)
      fprintf(stream , "\n");
    stringlist_free( field_keys );
  }


  /* Writing SUMMARY nodes. */
  {
    stringlist_type * summary_keys = ensemble_config_alloc_keylist_from_impl_type( ensemble_config , SUMMARY );
    stringlist_sort( summary_keys , NULL );
    for (int i=0; i < stringlist_get_size( summary_keys ); i++) {
      if (i == 0)
        fprintf(stream , CONFIG_KEY_FORMAT , SUMMARY_KEY);
      else if ((i % 8) == 0) {
        fprintf(stream , "\n");
        fprintf(stream , CONFIG_KEY_FORMAT , SUMMARY_KEY);
      }
      fprintf(stream , CONFIG_SHORT_VALUE_FORMAT , stringlist_iget( summary_keys , i ));
    }
    fprintf(stream , "\n");
    stringlist_free( summary_keys );
  }
  fprintf(stream , "\n");
  

  /* Writing GEN_DATA nodes. */
  {
    stringlist_type * gen_data_keys = ensemble_config_alloc_keylist_from_impl_type( ensemble_config , GEN_DATA );
    stringlist_sort( gen_data_keys , NULL );
    for (int i=0; i < stringlist_get_size( gen_data_keys ); i++) {
      const enkf_config_node_type * config_node = ensemble_config_get_node( ensemble_config , stringlist_iget( gen_data_keys , i));
      enkf_config_node_fprintf_config( config_node , stream );
    }
    stringlist_free( gen_data_keys );
  }
  fprintf(stream , "\n\n");
}<|MERGE_RESOLUTION|>--- conflicted
+++ resolved
@@ -471,19 +471,11 @@
         
         config_node = ensemble_config_add_gen_kw( ensemble_config , key , forward_init);
         enkf_config_node_update_gen_kw( config_node , 
-<<<<<<< HEAD
-                                      enkf_outfile , 
-                                      template_file , 
-                                        parameter_file , 
-                                      hash_safe_get( opt_hash , MIN_STD_KEY ) , 
-                                      hash_safe_get( opt_hash , INIT_FILES_KEY));
-=======
                                         enkf_outfile , 
                                         template_file , 
                                         parameter_file , 
                                         hash_safe_get( opt_hash , MIN_STD_KEY ) , 
                                         hash_safe_get( opt_hash , INIT_FILES_KEY));
->>>>>>> b2b8021e
       }
       hash_free( opt_hash );
     }
