/*
   Copyright (C) 2011  Statoil ASA, Norway. 
    
   The file 'enkf_state.c' is part of ERT - Ensemble based Reservoir Tool. 
    
   ERT is free software: you can redistribute it and/or modify 
   it under the terms of the GNU General Public License as published by 
   the Free Software Foundation, either version 3 of the License, or 
   (at your option) any later version. 
    
   ERT is distributed in the hope that it will be useful, but WITHOUT ANY 
   WARRANTY; without even the implied warranty of MERCHANTABILITY or 
   FITNESS FOR A PARTICULAR PURPOSE.   
    
   See the GNU General Public License at <http://www.gnu.org/licenses/gpl.html> 
   for more details. 
*/

#include <sys/types.h>
#include <string.h>
#include <errno.h>
#include <sys/stat.h>
#include <fcntl.h>
#include <stdio.h>
#include <string.h>
#include <stdarg.h>
#include <pthread.h>

#include <ert/util/path_fmt.h>
#include <ert/util/thread_pool.h>
#include <ert/util/hash.h>
#include <ert/util/util.h>
#include <ert/util/arg_pack.h>
#include <ert/util/stringlist.h>
#include <ert/util/node_ctype.h>
#include <ert/util/subst_list.h>
#include <ert/util/log.h>
#include <ert/util/timer.h>
#include <ert/util/time_t_vector.h>
#include <ert/util/rng.h>

#include <ert/ecl/fortio.h>
#include <ert/ecl/ecl_kw.h>
#include <ert/ecl/ecl_io_config.h>
#include <ert/ecl/ecl_file.h>
#include <ert/ecl/ecl_util.h>
#include <ert/ecl/ecl_sum.h>
#include <ert/ecl/ecl_endian_flip.h>

#include <ert/sched/sched_file.h>

#include <ert/job_queue/forward_model.h>
#include <ert/job_queue/job_queue.h>
#include <ert/job_queue/queue_driver.h>
#include <ert/job_queue/ext_joblist.h>

#include <ert/enkf/enkf_node.h>
#include <ert/enkf/enkf_state.h>
#include <ert/enkf/enkf_types.h>
#include <ert/enkf/ecl_static_kw.h>
#include <ert/enkf/field.h>
#include <ert/enkf/field_config.h>
#include <ert/enkf/gen_kw.h>
#include <ert/enkf/summary.h>
#include <ert/enkf/enkf_fs.h>
#include <ert/enkf/ensemble_config.h>
#include <ert/enkf/model_config.h>
#include <ert/enkf/site_config.h>
#include <ert/enkf/ecl_config.h>
#include <ert/enkf/ert_template.h>
#include <ert/enkf/member_config.h>
#include <ert/enkf/enkf_defaults.h>

#define  ENKF_STATE_TYPE_ID 78132



/**
   This struct is a pure utility structure used to pack the various
   bits and pieces of information needed to start, monitor, and load
   back results from the forward model simulations. 

   Typcially the values in this struct are set from the enkf_main
   object before a forward_step starts.
*/
 
typedef struct run_info_struct {
  bool                    __ready;              /* An attempt to check the internal state - not active yet. */
  bool                    active;               /* Is this state object active at all - used for instance in ensemble experiments where only some of the members are integrated. */
  int                     init_step_parameters; /* The report step we initialize parameters from - will often be equal to step1, but can be different. */
  state_enum              init_state_parameter; /* Whether we should init from a forecast or an analyzed state - parameters. */
  state_enum              init_state_dynamic;   /* Whether we should init from a forecast or an analyzed state - dynamic state variables. */
  int                     max_internal_submit;  /* How many times the enkf_state object should try to resubmit when the queueu has said everything is OK - but the load fails. */  
  int                     num_internal_submit;   
  int                     load_start;           /* When loading back results - start at this step. */
  int                     step1;                /* The forward model is integrated: step1 -> step2 */
  int                     step2;                  
  char                  * run_path;             /* The currently used  runpath - is realloced / freed for every step. */
  run_mode_type           run_mode;             /* What type of run this is */
  int                     queue_index;          /* The job will in general have a different index in the queue than the iens number. */
  /******************************************************************/
  /* Return value - set by the called routine!!  */
  run_status_type         run_status;
} run_info_type;
  


/**
   This struct contains various objects which the enkf_state needs
   during operation, which the enkf_state_object *DOES NOT* own. The
   struct only contains pointers to objects owned by (typically) the
   enkf_main object. 

   If the enkf_state object writes to any of the objects in this
   struct that can be considered a serious *BUG*.

   The elements in this struct should not change during the
   application lifetime?  
*/

typedef struct shared_info_struct {
  const model_config_type     * model_config;      /* .... */
  ext_joblist_type            * joblist;           /* The list of external jobs which are installed - and *how* they should be run (with Python code) */
  job_queue_type              * job_queue;         /* The queue handling external jobs. (i.e. LSF / rsh / local / ... )*/ 
  const site_config_type      * site_config;
  log_type                    * logh;              /* The log handle. */
  ert_templates_type          * templates; 
  const ecl_config_type       * ecl_config;
} shared_info_type;






/*****************************************************************/

struct enkf_state_struct {
  UTIL_TYPE_ID_DECLARATION;
  stringlist_type       * restart_kw_list;
  hash_type             * node_hash;
  subst_list_type       * subst_list;              /* This a list of key - value pairs which are used in a search-replace
                                                      operation on the ECLIPSE data file. Will at least contain the key INIT"
                                                      - which will describe initialization of ECLIPSE (EQUIL or RESTART).*/
  ensemble_config_type  * ensemble_config;         /* The config nodes for the enkf_node objects contained in node_hash. */
  
  run_info_type         * run_info;                /* Various pieces of information needed by the enkf_state object when running the forward model. Updated for each report step.*/
  shared_info_type      * shared_info;             /* Pointers to shared objects which is needed by the enkf_state object (read only). */
  member_config_type    * my_config;               /* Private config information for this member; not updated during a simulation. */
  rng_type              * rng;
};

/*****************************************************************/


static void run_info_set_run_path(run_info_type * run_info , int iens , path_fmt_type * run_path_fmt, const subst_list_type * state_subst_list) {
  util_safe_free(run_info->run_path);
  {
    char * tmp1 = path_fmt_alloc_path(run_path_fmt , false , iens , run_info->step1 , run_info->step2);   /* 1: Replace the %d with iens */
    char * tmp2 = subst_list_alloc_filtered_string( state_subst_list , tmp1 );                            /* 2: Filter out various magic strings like <CASE> and <CWD>. */
    run_info->run_path = util_alloc_abs_path( tmp2 );                                                     /* 3: Ensure that the path is absolute. */
    free( tmp1 );
    free( tmp2 );
  }
}



/**
   This function sets the run_info parameters. This is typically called
   (via an enkf_state__ routine) by the external scope handling the forward model.

   When this initialization code has been run we are certain that the
   enkf_state object has all the information it needs to "run itself"
   forward.

   
   This function inits the necessary fields in the run_info structure
   to be able to use the xxx_internalize_xxx() functions. Observe that
   trying actually run after the run_info structure has only been
   initialized here will lead to hard failure.

   The inits performed are essential for running, not only for the
   internalizing.
*/


static void run_info_init_for_load(run_info_type * run_info , 
                                   int load_start, 
                                   int step1,
                                   int step2,
                                   int iens,
                                   path_fmt_type * run_path_fmt ,
                                   const subst_list_type * state_subst_list) {
  run_info->step1      = step1;
  run_info->step2      = step2;
  run_info->load_start = load_start;
  run_info_set_run_path(run_info , iens , run_path_fmt , state_subst_list );
}


static void run_info_set(run_info_type * run_info        , 
                         run_mode_type run_mode          , 
                         bool active                     , 
                         int max_internal_submit         ,
                         int init_step_parameters        ,      
                         state_enum init_state_parameter ,
                         state_enum init_state_dynamic   ,
                         int load_start                  , 
                         int step1                       , 
                         int step2                       ,      
                         int iens                             , 
                         path_fmt_type * run_path_fmt ,
                         const subst_list_type * state_subst_list) {

  run_info->active               = active;
  run_info->init_step_parameters = init_step_parameters;
  run_info->init_state_parameter = init_state_parameter;
  run_info->init_state_dynamic   = init_state_dynamic;
  run_info->run_status           = JOB_NOT_STARTED;
  run_info->__ready              = true;
  run_info->run_mode             = run_mode;
  run_info->max_internal_submit  = max_internal_submit;
  run_info->num_internal_submit  = 0;
  run_info_init_for_load( run_info , load_start , step1 , step2 , iens , run_path_fmt , state_subst_list);
}


static run_info_type * run_info_alloc() {
  run_info_type * run_info = util_malloc(sizeof * run_info );
  run_info->run_path = NULL;
  return run_info;
}


static void run_info_free(run_info_type * run_info) {
  util_safe_free(run_info->run_path);
  free(run_info);
}


static void run_info_complete_run(run_info_type * run_info) {
  if (run_info->run_status == JOB_RUN_OK) {
    util_safe_free(run_info->run_path);
    run_info->run_path = NULL;
  }
}


/*****************************************************************/

static shared_info_type * shared_info_alloc(const site_config_type * site_config , const model_config_type * model_config, const ecl_config_type * ecl_config , log_type * logh , ert_templates_type * templates) {
  shared_info_type * shared_info = util_malloc(sizeof * shared_info );

  shared_info->joblist      = site_config_get_installed_jobs( site_config );
  shared_info->job_queue    = site_config_get_job_queue( site_config );
  shared_info->site_config  = site_config;
  shared_info->model_config = model_config;
  shared_info->logh         = logh;
  shared_info->templates    = templates;
  shared_info->ecl_config   = ecl_config;
  return shared_info;
}


static void shared_info_free(shared_info_type * shared_info) {
  /** 
      Adding something here is a BUG - this object does 
      not own anything.
  */
  free( shared_info );
}

                                         



/*****************************************************************/
/** Helper classes complete - starting on the enkf_state proper object. */
/*****************************************************************/

void enkf_state_initialize(enkf_state_type * enkf_state , enkf_fs_type * fs , const stringlist_type * param_list, bool force_init) {
  state_enum init_state = ANALYZED;
  bool initOK = true;
  int ip;
  for (ip = 0; ip < stringlist_get_size(param_list); ip++) {
    int iens = enkf_state_get_iens( enkf_state );
    enkf_node_type * param_node = enkf_state_get_node( enkf_state , stringlist_iget( param_list , ip));
    node_id_type node_id = {.report_step = 0, .iens = iens , .state = init_state };
    if (force_init || (enkf_node_has_data( param_node , fs , node_id) == false)) {
      if (enkf_node_initialize( param_node , iens , enkf_state->rng)) 
        enkf_node_store( param_node , fs , true , node_id);
    }
  }
}







/**
   The run_info->run_path variable is in general NULL. It is given a
   valid value before a simulation starts, holds on to that value
   through the simulation, and is then freed (and set to NULL) when
   the simulation ends.

   The *ONLY* point when an external call to this function should give
   anything is when the forward model has failed, then
   run_info_complete_run() has left the run_path intact.
*/

const char * enkf_state_get_run_path(const enkf_state_type * enkf_state) { 
  return enkf_state->run_info->run_path; 
}




/*
  void enkf_state_set_iens(enkf_state_type * enkf_state , int iens) {
  enkf_state->my_iens = iens;
  }
*/

int enkf_state_get_iens(const enkf_state_type * enkf_state) {
  return member_config_get_iens( enkf_state->my_config );
}

member_config_type * enkf_state_get_member_config(const enkf_state_type * enkf_state) {
  return enkf_state->my_config;
}


static UTIL_SAFE_CAST_FUNCTION( enkf_state , ENKF_STATE_TYPE_ID )


static void enkf_state_add_subst_kw(enkf_state_type * enkf_state , const char * kw , const char * value , const char * doc_string) {
  char * tagged_key = util_alloc_sprintf( INTERNAL_DATA_KW_TAG_FORMAT , kw );
  subst_list_append_owned_ref(enkf_state->subst_list , tagged_key , util_alloc_string_copy(value) , doc_string);
  free(tagged_key);
}





/**
   This function must be called each time the eclbase_fmt has been
   updated.
*/

void enkf_state_update_eclbase( enkf_state_type * enkf_state ) {
  const char * eclbase  = member_config_update_eclbase( enkf_state->my_config , enkf_state->shared_info->ecl_config , enkf_state->subst_list);
  const char * casename = member_config_get_casename( enkf_state->my_config ); /* Mostly NULL */
  {
    enkf_state_add_subst_kw(enkf_state , "ECL_BASE"    , eclbase , NULL);  
    enkf_state_add_subst_kw(enkf_state , "ECLBASE"     , eclbase , NULL);  
    
    if (casename == NULL)
      enkf_state_add_subst_kw( enkf_state , "CASE" , eclbase , NULL);      /* No CASE_TABLE loaded - using the eclbase as default. */
    else
      enkf_state_add_subst_kw( enkf_state , "CASE" , casename , NULL);
  }
}


void enkf_state_update_jobname( enkf_state_type * enkf_state ) {
  member_config_update_jobname( enkf_state->my_config , 
                                model_config_get_jobname_fmt( enkf_state->shared_info->model_config ) , 
                                enkf_state->subst_list);
}


/**
   Sets all the static subst keywords which will not change during the simulation.
*/
static void enkf_state_set_static_subst_kw(enkf_state_type * enkf_state) {

  {
    int    iens        = member_config_get_iens( enkf_state->my_config );
    char * iens_s      = util_alloc_sprintf("%d"   , iens);
    char * iens4_s     = util_alloc_sprintf("%04d" , iens);
    char * iensp1_s    = util_alloc_sprintf("%d"   , iens + 1);

    enkf_state_add_subst_kw(enkf_state , "IENS"        , iens_s      , NULL);
    enkf_state_add_subst_kw(enkf_state , "IENSP1"      , iensp1_s    , NULL);
    enkf_state_add_subst_kw(enkf_state , "IENS4"       , iens4_s     , NULL);
    
    free(iensp1_s);
    free(iens_s);
    free(iens4_s);
  }
  enkf_state_update_eclbase( enkf_state );
}


static void enkf_state_add_nodes( enkf_state_type * enkf_state, const ensemble_config_type * ensemble_config) {
  stringlist_type * container_keys = stringlist_alloc_new();
  stringlist_type * keylist  = ensemble_config_alloc_keylist(ensemble_config);
  int keys        = stringlist_get_size(keylist);

  // 1: Add all regular nodes
  for (int ik = 0; ik < keys; ik++) {
    const char * key = stringlist_iget(keylist, ik);
    const enkf_config_node_type * config_node = ensemble_config_get_node(ensemble_config , key);
    if (enkf_config_node_get_impl_type( config_node ) == CONTAINER) {
      stringlist_append_ref( container_keys , key );
    } else
      enkf_state_add_node(enkf_state , key , config_node);
  }
  
  // 2: Add container nodes - must ensure that all other nodes have
  //    been added already (this implies that containers of containers
  //    will be victim of hash retrieval order problems ....

  for (int ik = 0; ik < stringlist_get_size( container_keys ); ik++) {
    const char * key = stringlist_iget(container_keys, ik);
    const enkf_config_node_type * config_node = ensemble_config_get_node(ensemble_config , key);
    enkf_state_add_node( enkf_state , key , config_node );
  }
  
  stringlist_free(keylist);
  stringlist_free( container_keys );
}


/**
   This variable is on a per-instance basis, but that is not really
   supported. The exported functionality applies to all realizations.
*/

bool enkf_state_get_pre_clear_runpath( const enkf_state_type * enkf_state ) {
  return member_config_pre_clear_runpath( enkf_state->my_config );
}


void enkf_state_set_pre_clear_runpath( enkf_state_type * enkf_state , bool pre_clear_runpath ) {
  member_config_set_pre_clear_runpath( enkf_state->my_config , pre_clear_runpath );
}



enkf_state_type * enkf_state_alloc(int iens,
                                   rng_type                  * main_rng ,   
                                   enkf_fs_type              * fs, 
                                   const char                * casename , 
                                   bool                        pre_clear_runpath , 
                                   keep_runpath_type           keep_runpath , 
                                   const model_config_type   * model_config,
                                   ensemble_config_type      * ensemble_config,
                                   const site_config_type    * site_config,
                                   const ecl_config_type     * ecl_config,
                                   log_type                  * logh,
                                   ert_templates_type        * templates,
                                   subst_list_type           * subst_parent) { 
  
  enkf_state_type * enkf_state  = util_malloc(sizeof *enkf_state );
  UTIL_TYPE_ID_INIT( enkf_state , ENKF_STATE_TYPE_ID );

  enkf_state->ensemble_config   = ensemble_config;
  enkf_state->shared_info       = shared_info_alloc(site_config , model_config , ecl_config , logh, templates);
  enkf_state->run_info          = run_info_alloc();
  
  enkf_state->node_hash         = hash_alloc();
  enkf_state->restart_kw_list   = stringlist_alloc_new();
  enkf_state->subst_list        = subst_list_alloc( subst_parent );
  enkf_state->rng               = rng_alloc( rng_get_type( main_rng ) , INIT_DEFAULT ); 
  rng_rng_init( enkf_state->rng , main_rng );  /* <- Not thread safe */
  /*
    The user MUST specify an INIT_FILE, and for the first timestep the
    <INIT> tag in the data file will be replaced by an 

    INCLDUE
    EQUIL_INIT_FILE

    statement. When considering the possibility of estimating EQUIL this
    require a real understanding of the treatment of paths:

    * If not estimating the EQUIL contacts, all members should use the
    same init_file. To ensure this the user must specify the ABSOLUTE
    PATH to a file containing initialization information.

    * If the user is estimating initial contacts, the INIT_FILE must
    point to the ecl_file of the EQUIL keyword, this must be a pure
    filename without any path component (as it will be generated by
    the EnKF program, and placed in the run_path directory). We could
    let the EnKF program use the ecl_file of the EQUIL keyword if it
    is present.

    The <INIT> key is actually initialized in the
    enkf_state_set_dynamic_subst_kw() function.
  */

  /**
     Adding all the subst_kw keywords here, with description. Listing
     all of them here in one go guarantees that we have control over
     the ordering (which is interesting because the substititions are
     done in a cascade like fashion). The user defined keywords are
     added first, so that these can refer to the built in keywords.
  */

  enkf_state_add_subst_kw(enkf_state , "RUNPATH"       , "---" , "The absolute path of the current forward model instance. ");
  enkf_state_add_subst_kw(enkf_state , "IENS"          , "---" , "The realisation number for this realization.");
  enkf_state_add_subst_kw(enkf_state , "IENS4"         , "---" , "The realization number for this realization - formated with %04d.");
  enkf_state_add_subst_kw(enkf_state , "ECLBASE"       , "---" , "The ECLIPSE basename for this realization.");
  enkf_state_add_subst_kw(enkf_state , "ECL_BASE"      , "---" , "Depreceated - use ECLBASE instead.");
  enkf_state_add_subst_kw(enkf_state , "SMSPEC"        , "---" , "The ECLIPSE SMSPEC file for this realization.");
  enkf_state_add_subst_kw(enkf_state , "TSTEP1"        , "---" , "The initial report step for this simulation.");
  enkf_state_add_subst_kw(enkf_state , "TSTEP2"        , "---" , "The final report step for this simulation.");
  enkf_state_add_subst_kw(enkf_state , "TSTEP1_04"     , "---" , "The initial report step for this simulation - formated with %04d.");
  enkf_state_add_subst_kw(enkf_state , "TSTEP2_04"     , "---" , "The final report step for this simulation - formated withh %04d.");
  enkf_state_add_subst_kw(enkf_state , "RESTART_FILE1" , "---" , "The ECLIPSE restart file this simulation starts with.");
  enkf_state_add_subst_kw(enkf_state , "RESTART_FILE2" , "---" , "The ECLIPSE restart file this simulation should end with.");
  enkf_state_add_subst_kw(enkf_state , "RANDINT"       , "---" , "Random integer value (depreceated: use __RANDINT__() instead).");
  enkf_state_add_subst_kw(enkf_state , "RANDFLOAT"     , "---" , "Random float value (depreceated: use __RANDFLOAT__() instead).");
  enkf_state_add_subst_kw(enkf_state , "INIT"          , "---" , "The code which will be inserted at the <INIT> tag"); 
  if (casename != NULL) 
    enkf_state_add_subst_kw(enkf_state , "CASE" , casename , "The casename for this realization - as loaded from the CASE_TABLE file.");
  else
    enkf_state_add_subst_kw(enkf_state , "CASE" , "---" , "The casename for this realization - similar to ECLBASE.");

  enkf_state->my_config = member_config_alloc( iens , casename , pre_clear_runpath , keep_runpath , ecl_config , ensemble_config , fs);
  enkf_state_set_static_subst_kw( enkf_state );
  enkf_state_add_nodes( enkf_state , ensemble_config );
  
  return enkf_state;
}




static bool enkf_state_has_node(const enkf_state_type * enkf_state , const char * node_key) {
  bool has_node = hash_has_key(enkf_state->node_hash , node_key);
  return has_node;
}



/**
   The enkf_state inserts a reference to the node object. The
   enkf_state object takes ownership of the node object, i.e. it will
   free it when the game is over.

   Observe that if the node already exists the existing node will be
   removed (freed and so on ... ) from the enkf_state object before
   adding the new; this was previously considered a run-time error.
*/


void enkf_state_add_node(enkf_state_type * enkf_state , const char * node_key , const enkf_config_node_type * config) {
  if (enkf_state_has_node(enkf_state , node_key)) 
    enkf_state_del_node( enkf_state , node_key );   /* Deleting the old instance (if we had one). */
  {
    enkf_node_type *enkf_node;
    if (enkf_config_node_get_impl_type( config ) == CONTAINER)
      enkf_node = enkf_node_container_alloc( config , enkf_state->node_hash );
    else

      enkf_node = enkf_node_alloc( config );
    
    hash_insert_hash_owned_ref(enkf_state->node_hash , node_key , enkf_node, enkf_node_free__);
  
    /* Setting the global subst list so that the GEN_KW templates can contain e.g. <IENS> and <CWD>. */
    if (enkf_node_get_impl_type( enkf_node ) == GEN_KW)
      gen_kw_set_subst_parent( enkf_node_value_ptr( enkf_node ) , enkf_state->subst_list );
  }
}




void enkf_state_update_node( enkf_state_type * enkf_state , const char * node_key ) {
  const enkf_config_node_type * config_node = ensemble_config_get_node( enkf_state->ensemble_config , node_key );
  if (!enkf_state_has_node( enkf_state , node_key))
    enkf_state_add_node( enkf_state , node_key , config_node );  /* Add a new node */
  else {
    bool modified = true;   /* ehhhh? */

    if (modified)
      enkf_state_add_node( enkf_state , node_key , config_node );  
  }
}


const char * enkf_state_get_eclbase( const enkf_state_type * enkf_state ) {
  return member_config_get_eclbase( enkf_state->my_config );
}


static ecl_sum_type * enkf_state_load_ecl_sum(const enkf_state_type * enkf_state , stringlist_type * messages , bool * loadOK) {
  member_config_type * my_config         = enkf_state->my_config;
  const run_info_type * run_info         = enkf_state->run_info;
  const ecl_config_type * ecl_config     = enkf_state->shared_info->ecl_config;
  const bool fmt_file                    = ecl_config_get_formatted(ecl_config);
  const char * eclbase                   = enkf_state_get_eclbase( enkf_state );
  

  stringlist_type * data_files           = stringlist_alloc_new();
  char * header_file                     = ecl_util_alloc_exfilename(run_info->run_path , eclbase , ECL_SUMMARY_HEADER_FILE , fmt_file , -1);
  char * unified_file                    = ecl_util_alloc_exfilename(run_info->run_path , eclbase , ECL_UNIFIED_SUMMARY_FILE , fmt_file ,  -1);
  ecl_sum_type * summary                 = NULL;   
      
  /* Should we load from a unified summary file, or from several non-unified files? */
  if (unified_file != NULL) 
    /* Use unified file: */
    stringlist_append_ref( data_files , unified_file);
  else {
    /* Use several non unified files. */       
    /* Bypassing the query to model_config_load_results() */
    int report_step = run_info->load_start;
    if (report_step == 0)
      report_step++;     // Ignore looking for the .S0000 summary file (it does not exist).
    while (true) {
      char * summary_file = ecl_util_alloc_exfilename(run_info->run_path , eclbase , ECL_SUMMARY_FILE , fmt_file ,  report_step);
      
      if (summary_file != NULL)
        stringlist_append_owned_ref( data_files , summary_file);
      else
        /* 
           We stop the loading at first 'hole' in the series of summary files;
           the internalize layer must report failure if we are missing data.
        */
        break;
      
      if ((run_info->run_mode == ENKF_ASSIMILATION) && (report_step == run_info->step2))
        break;

      report_step++;
    }
  }  
  
  if ((header_file != NULL) && (stringlist_get_size(data_files) > 0)) {
    summary = ecl_sum_fread_alloc(header_file , data_files , SUMMARY_KEY_JOIN_STRING );
    {
      time_t end_time = ecl_config_get_end_date( ecl_config );
      if (end_time > 0) {
        if (ecl_sum_get_end_time( summary ) < end_time) {
          /* The summary vector was shorter than expected; we interpret this as
             a simulation failure and discard the current summary instance. */
          {
            int end_day,end_month,end_year;
            int sum_day,sum_month,sum_year;
            
            util_set_date_values( end_time , &end_day , &end_month , &end_year );
            util_set_date_values( ecl_sum_get_end_time( summary ) , &sum_day , &sum_month , &sum_year );
            stringlist_append_owned_ref( messages , 
                                         util_alloc_sprintf("Summary ended at %02d/%02d/%4d - expected at least END_DATE: %02d/%02d/%4d" , 
                                                            sum_day , sum_month , sum_year , 
                                                            end_day , end_month , end_year ));
          }
          ecl_sum_free( summary );
          summary = NULL;
          *loadOK = false;
        }
      }
    }
  }
  stringlist_free( data_files );
  util_safe_free( header_file );
  util_safe_free( unified_file );
  return summary;
}


static void enkf_state_log_GEN_DATA_load( const enkf_node_type * enkf_node , int report_step , stringlist_type * msg_list) { 
  /* In interactive mode we explicitly report the loads of GEN_DATA instances. */
  char * load_file = enkf_config_node_alloc_infile(enkf_node_get_config( enkf_node ) , report_step);
  stringlist_append_owned_ref( msg_list , 
                               util_alloc_sprintf("Loaded GEN_DATA:%s instance for step:%d from file:%s" , 
                                                  enkf_node_get_key( enkf_node ) , 
                                                  report_step , 
                                                  load_file ));
  free( load_file );
}



static bool enkf_state_internalize_dynamic_eclipse_results(enkf_state_type * enkf_state , enkf_fs_type * fs , const model_config_type * model_config , bool * loadOK, bool interactive , stringlist_type * msg_list) {
  const run_info_type   * run_info       = enkf_state->run_info;
  int        load_start                  = run_info->load_start;
  int        report_step;
  
  if (load_start == 0)  /* Do not attempt to load the "S0000" summary results. */
    load_start++;
  
  {
    /* Looking for summary files on disk, and loading them. */
    ecl_sum_type * summary = enkf_state_load_ecl_sum( enkf_state , msg_list , loadOK );
    
    /** OK - now we have actually loaded the ecl_sum instance, or ecl_sum == NULL. */
    if (summary != NULL) {
      /* The actual loading internalizing - from ecl_sum -> enkf_node. */
      const shared_info_type   * shared_info = enkf_state->shared_info;
      const int iens                         = member_config_get_iens( enkf_state->my_config );
      const int step2                        = ecl_sum_get_last_report_step( summary );  /* Step2 is just taken from the number of steps found in the summary file. */
      {
        hash_iter_type * iter = hash_iter_alloc( enkf_state->node_hash );
        while ( !hash_iter_is_complete(iter) ) {
          
          enkf_node_type * node = hash_iter_get_next_value(iter);
          if (enkf_node_get_var_type(node) == DYNAMIC_RESULT) {
            /* We internalize all DYNAMIC_RESULT nodes without any further ado. */
            
            {
              if (enkf_node_vector_storage( node )) {
                enkf_node_try_load_vector( node , fs , iens , FORECAST );  // Ensure that what is currently on file is loaded before we update.
                if (enkf_node_forward_load_vector( node , run_info->run_path , summary , NULL , load_start, step2 , iens)) {
                  enkf_node_store_vector( node , fs , iens , FORECAST );
                  if (interactive && enkf_node_get_impl_type(node) == GEN_DATA)
                    enkf_state_log_GEN_DATA_load( node , report_step , msg_list );
                } else {
                  *loadOK = false;
                  log_add_fmt_message(shared_info->logh , 3 , NULL , "[%03d:----] Failed to load data for vector node:%s.",iens , enkf_node_get_key( node ));
                  if (interactive) 
                    stringlist_append_owned_ref( msg_list , util_alloc_sprintf("Failed to load vector:%s" , enkf_node_get_key( node )));
                }
              } else {
                for (report_step = load_start; report_step <= step2; report_step++) {
                  bool store_vectors = (report_step == step2) ? true : false;
                  if (enkf_node_forward_load(node , run_info->run_path , summary , NULL , report_step , iens))  { /* Loading/internalizing */
                    node_id_type node_id = {.report_step = report_step, .iens = iens , .state = FORECAST };
                    enkf_node_store(node , fs , store_vectors , node_id);                        /* Saving to disk */
                    if (interactive && enkf_node_get_impl_type(node) == GEN_DATA)
                      enkf_state_log_GEN_DATA_load( node , report_step , msg_list );
                  } else {
                    *loadOK = false;
                    log_add_fmt_message(shared_info->logh , 3 , NULL , "[%03d:%04d] Failed to load data for node:%s.",iens , report_step , enkf_node_get_key( node ));
                    if (interactive) 
                      stringlist_append_owned_ref( msg_list , util_alloc_sprintf("Failed to load node:%s at step:%d" , enkf_node_get_key( node ) , report_step));
                  }
                }
              } 
            }
          }
        } 
        hash_iter_free(iter);
      }
      {
        time_map_type * time_map = enkf_fs_get_time_map( fs );
        time_map_summary_update_strict( time_map , summary );
      }
      ecl_sum_free( summary ); 
      return true;
    } else
      return false;
  }
}


static bool enkf_state_internalize_dynamic_results(enkf_state_type * enkf_state , enkf_fs_type * fs , const model_config_type * model_config , bool * loadOK, bool interactive , stringlist_type * msg_list) {
  const ecl_config_type * ecl_config = enkf_state->shared_info->ecl_config;
  
  if (ecl_config_active( ecl_config )) {
    bool eclipse_load = enkf_state_internalize_dynamic_eclipse_results( enkf_state , fs , model_config , loadOK, interactive , msg_list);
    fprintf("** Warning: could not load ECLIPSE summary data from %s - this will probably fail later ...\n" , enkf_state->run_info->run_path);
    return eclipse_load;
  } else
    return false;
}



/**
   The ECLIPSE restart files can contain several instances of the same
   keyword, e.g. AQUIFER info can come several times with identical
   headers, also when LGR is in use the same header for
   e.g. PRESSURE/SWAT/INTEHEAD/... will occur several times. The
   enkf_state/ensembl_config objects require unique keys.

   This function takes keyword string and an occurence number, and
   combine them to one new string like this:

   __realloc_static_kw("INTEHEAD" , 0) ==>  "INTEHEAD_0"

   In the enkf layer the key used will then be INTEHEAD_0. 
*/


static char * __realloc_static_kw(char * kw , int occurence) {
  char * new_kw = util_alloc_sprintf("%s_%d" , kw , occurence);
  free(kw);
  ecl_util_escape_kw(new_kw);  
  return new_kw;
}




/**
   This function loads the STATE from a forward simulation. In ECLIPSE
   speak that means to load the solution vectors (PRESSURE/SWAT/..)
   and the necessary static keywords.
   
   When the state has been loaded it goes straight to disk.
*/

static void enkf_state_internalize_eclipse_state(enkf_state_type * enkf_state , enkf_fs_type * fs , const model_config_type * model_config , int report_step , bool store_vectors , bool * loadOK , bool interactive , stringlist_type * msg_list) {
  member_config_type * my_config     = enkf_state->my_config;
  shared_info_type   * shared_info   = enkf_state->shared_info;
  run_info_type      * run_info      = enkf_state->run_info;
  const ecl_config_type * ecl_config = shared_info->ecl_config;
  const int  iens                    = member_config_get_iens( my_config ); 
  const bool fmt_file                = ecl_config_get_formatted( ecl_config );
  const bool unified                 = ecl_config_get_unified_restart( ecl_config );
  const bool internalize_state       = model_config_internalize_state( model_config , report_step );
  ecl_file_type  * restart_file;
  
  
  /**
     Loading the restart block.
  */
  
  if (unified) 
    util_abort("%s: sorry - unified restart files are not supported \n",__func__);
  {
    char * filename  = ecl_util_alloc_exfilename(run_info->run_path , member_config_get_eclbase(enkf_state->my_config) , ECL_RESTART_FILE , fmt_file , report_step);
    if (filename != NULL) {
      restart_file = ecl_file_open( filename , 0 );
      free(filename);
    } else 
      restart_file = NULL;  /* No restart information was found; if that is expected the program will fail hard in the enkf_node_forward_load() functions. */
  }
  
  /*****************************************************************/
  
  
  /**
     Iterating through the restart file:
     
     1. Build up enkf_state->restart_kw_list.
     2. Send static keywords straight out.
  */
  
  if (restart_file != NULL) {
    stringlist_clear( enkf_state->restart_kw_list );
    {
      int ikw; 

      for (ikw =0; ikw < ecl_file_get_size( restart_file ); ikw++) {
        ert_impl_type impl_type;
        const ecl_kw_type * ecl_kw = ecl_file_iget_kw( restart_file , ikw);
        int occurence              = ecl_file_iget_occurence( restart_file , ikw ); /* This is essentially the static counter value. */
        char * kw                  = util_alloc_string_copy( ecl_kw_get_header( ecl_kw ) );
        /** 
            Observe that this test will never succeed for static keywords,
            because the internalized key has appended a _<occurence>.
        */
        if (ensemble_config_has_key(enkf_state->ensemble_config , kw)) {
          /**
             This is poor-mans treatment of LGR. When LGR is used the restart file
             will contain repeated occurences of solution vectors, like
             PRESSURE. The first occurence of PRESSURE will be for the ordinary
             grid, and then there will be subsequent PRESSURE sections for each
             LGR section. The way this is implemented here is as follows:
             
             1. The first occurence of pressure is internalized as the enkf_node
                pressure (if we indeed have a pressure node).
             
             2. The consecutive pressure nodes are internalized as static
                parameters.
               
                The variable 'occurence' is the key here.
          */
          
          if (occurence == 0) {
            const enkf_config_node_type * config_node = ensemble_config_get_node(enkf_state->ensemble_config , kw);
            impl_type = enkf_config_node_get_impl_type(config_node);
          } else 
            impl_type = STATIC;
        } else
          impl_type = STATIC;
        
        
        if (impl_type == FIELD) 
          stringlist_append_copy(enkf_state->restart_kw_list , kw);
        else if (impl_type == STATIC) {
          if (ecl_config_include_static_kw(ecl_config , kw)) {
            /* It is a static kw like INTEHEAD or SCON */
            /* 
               Observe that for static keywords we do NOT ask the node 'privately' if
               internalize_state is false: It is impossible to single out static keywords for
               internalization.
            */
            
            /* Now we mangle the static keyword .... */
            kw = __realloc_static_kw(kw , occurence);
            
            if (internalize_state) {  
              stringlist_append_copy( enkf_state->restart_kw_list , kw);
              
              ensemble_config_ensure_static_key(enkf_state->ensemble_config , kw );
              
              if (!enkf_state_has_node(enkf_state , kw)) {
                const enkf_config_node_type * config_node = ensemble_config_get_node(enkf_state->ensemble_config , kw);
                enkf_state_add_node(enkf_state , kw , config_node); 
              }
              
              /* 
                 The following thing can happen:
                 
                 1. A static keyword appears at report step n, and is added to the enkf_state
                    object.
                 
                 2. At report step n+k that static keyword is no longer active, and it is
                    consequently no longer part of restart_kw_list().
                 
                 3. However it is still part of the enkf_state. Not loaded here, and subsequently
                    purged from enkf_main.
               
                 One keyword where this occurs is FIPOIL, which at least might appear only in the
                 first restart file. Unused static keywords of this type are purged from the
                 enkf_main object by a call to enkf_main_del_unused_static(). The purge is based on
                 looking at the internal __report_step state of the static kw.
              */
              
              {
                enkf_node_type * enkf_node  = enkf_state_get_node(enkf_state , kw);
                node_id_type node_id        = {.report_step = report_step , .iens = iens , .state = FORECAST };
                
                enkf_node_ecl_load_static(enkf_node , ecl_kw , report_step , iens);
                /*
                  Static kewyords go straight out ....
                */
                enkf_node_store(enkf_node , fs , true , node_id);
                enkf_node_free_data(enkf_node);
              }
            }
          } 
        } else
          util_abort("%s: hm - something wrong - can (currently) only load FIELD/STATIC implementations from restart files - aborting \n",__func__);
        free(kw);
      }
      enkf_fs_fwrite_restart_kw_list( fs , report_step , iens , enkf_state->restart_kw_list );
    }
  }
  
  /******************************************************************/
  /** 
      Starting on the enkf_node_forward_load() function calls. This is where the
      actual loading (apart from static keywords) is done. Observe that this
      loading might involve other load functions than the ones used for
      loading PRESSURE++ from ECLIPSE restart files (e.g. for loading seismic
      results..)
  */
  
  {
    hash_iter_type * iter = hash_iter_alloc(enkf_state->node_hash);
    while ( !hash_iter_is_complete(iter) ) {
      enkf_node_type * enkf_node = hash_iter_get_next_value(iter);
      if (enkf_node_get_var_type(enkf_node) == DYNAMIC_STATE) {
        bool internalize_kw = internalize_state;
        if (!internalize_kw)
          internalize_kw = enkf_node_internalize(enkf_node , report_step);
        
        if (internalize_kw) {
          if (enkf_node_has_func(enkf_node , forward_load_func)) {
            if (enkf_node_forward_load(enkf_node , run_info->run_path , NULL , restart_file , report_step , iens )) {
              node_id_type node_id = {.report_step = report_step , .iens = iens , .state = FORECAST };
              enkf_node_store( enkf_node , fs, store_vectors , node_id );

              if (interactive && (enkf_node_get_impl_type(enkf_node) == GEN_DATA)) 
                enkf_state_log_GEN_DATA_load( enkf_node , report_step , msg_list );
              
            } else {
              if (enkf_node_get_impl_type(enkf_node) != GEN_DATA) {
                *loadOK = false;
                log_add_fmt_message(shared_info->logh , 1 , NULL , "[%03d:%04d] Failed load data for node:%s.",iens , report_step , enkf_node_get_key( enkf_node ));

                if (interactive) 
                  stringlist_append_owned_ref(msg_list , util_alloc_sprintf("Failed to load: %s at step:%d" , enkf_node_get_key( enkf_node ) , report_step));
              }
            }
          }
        } 
      } 
    }                                                                      
    hash_iter_free(iter);
  }
  
  /*****************************************************************/
  /* Cleaning up */
  if (restart_file != NULL) ecl_file_close( restart_file );
}


static void enkf_state_internalize_state(enkf_state_type * enkf_state , 
                                         enkf_fs_type * fs , 
                                         const model_config_type * model_config , 
                                         int report_step , 
                                         bool store_vectors , 
                                         bool * loadOK , 
                                         bool interactive , 
                                         stringlist_type * msg_list) {

  const ecl_config_type * ecl_config = enkf_state->shared_info->ecl_config;
 
  if (ecl_config_active( ecl_config ))
    enkf_state_internalize_eclipse_state( enkf_state , fs , model_config , report_step , store_vectors , loadOK , interactive , msg_list);
}



/**
   This function loads the results from a forward simulations from report_step1
   to report_step2. The details of what to load are in model_config and the
   spesific nodes for special cases.

   Will mainly be called at the end of the forward model, but can also
   be called manually from external scope.
*/
   

static void enkf_state_internalize_results(enkf_state_type * enkf_state , enkf_fs_type * fs , bool * loadOK , bool interactive , stringlist_type * msg_list) {
  run_info_type             * run_info   = enkf_state->run_info;
  const model_config_type * model_config = enkf_state->shared_info->model_config;
  int report_step;

  /*
    The timing information - i.e. mainly what is the last report step
    in these results are inferred from the loading of summary results,
    hence we must load the summary results first.
  */
  
  if (enkf_state_internalize_dynamic_results(enkf_state , fs , model_config , loadOK, interactive , msg_list)) {
    int last_report = time_map_get_last_step( enkf_fs_get_time_map( fs ));
    
    /*
      If we are in true assimilation mode we use the step2 setting, otherwise we are
      just in plain gready-load-mode. */
    if (run_info->run_mode == ENKF_ASSIMILATION)
      last_report = run_info->step2;

    /* Ensure that the last step is internalized? */
    model_config_set_internalize_state( model_config , last_report);
    
    for (report_step = run_info->load_start; report_step <= last_report; report_step++) {
      bool store_vectors = (report_step == last_report) ? true : false;
      
      if (model_config_load_state( model_config , report_step)) 
        enkf_state_internalize_state(enkf_state , fs , model_config , report_step , store_vectors , loadOK , interactive , msg_list);
    }
  } 
}


<<<<<<< HEAD
static void enkf_state_forward_init(enkf_state_type * enkf_state , 
                                    enkf_fs_type * fs , 
                                    bool * loadOK ) {
=======
void enkf_state_forward_init(enkf_state_type * enkf_state , 
                             enkf_fs_type * fs , 
                             bool * loadOK ) {
>>>>>>> b2b8021e
  run_info_type * run_info   = enkf_state->run_info;

  if (run_info->step1 == 0) {
    int iens = enkf_state_get_iens( enkf_state );
    hash_iter_type * iter = hash_iter_alloc( enkf_state->node_hash );
    while ( !hash_iter_is_complete(iter) ) {
      enkf_node_type * node = hash_iter_get_next_value(iter);
      if (enkf_node_use_forward_init(node)) {
        node_id_type node_id = {.report_step = 0 ,  
                                .iens = iens ,      
                                .state = ANALYZED };

<<<<<<< HEAD
        if (enkf_node_forward_init(node , run_info->run_path , iens ) && 
            (enkf_node_has_data( node , fs , node_id) == false)) {   // Will not reinitialize; i.e. it is essential
                                                                     // that the forward model uses the state given
                                                                     // from the stored instance, and not from the
                                                                     // current run of e.g. RMS.                 
          enkf_node_store( node , fs, false , node_id );
        } else
          *loadOK = false;
=======

        /* Will not reinitialize; i.e. it is essential that the
           forward model uses the state given from the stored
           instance, and not from the current run of e.g. RMS.  */

        if (!enkf_node_has_data( node , fs , node_id)) {   
          if (enkf_node_forward_init(node , run_info->run_path , iens ))
            enkf_node_store( node , fs, false , node_id );
          else
            *loadOK = false;
        }

>>>>>>> b2b8021e
      }
    }
    hash_iter_free( iter );
  }

}



<<<<<<< HEAD
static void enkf_state_load_from_forward_model(enkf_state_type * enkf_state , 
                                               enkf_fs_type * fs , 
                                               bool * loadOK , 
                                               bool interactive , 
                                               stringlist_type * msg_list) {
  if (ensemble_config_have_forward_init( enkf_state->ensemble_config ))
    enkf_state_forward_init( enkf_state , fs , loadOK );

=======
void enkf_state_load_from_forward_model(enkf_state_type * enkf_state , 
                                        enkf_fs_type * fs , 
                                        bool * loadOK , 
                                        bool interactive , 
                                        stringlist_type * msg_list) {

  if (ensemble_config_have_forward_init( enkf_state->ensemble_config ))
    enkf_state_forward_init( enkf_state , fs , loadOK );
  
>>>>>>> b2b8021e
  enkf_state_internalize_results( enkf_state , fs , loadOK , interactive , msg_list );
}


/**
   Observe that this does not return the loadOK flag; it will load as
   good as it can all the data it should, and be done with it. 
*/

void * enkf_state_load_from_forward_model_mt( void * arg ) {
  arg_pack_type * arg_pack = arg_pack_safe_cast( arg );
  enkf_state_type * enkf_state = arg_pack_iget_ptr( arg_pack , 0 );
  enkf_fs_type * fs            = arg_pack_iget_ptr( arg_pack , 1 );
  int load_start               = arg_pack_iget_int( arg_pack , 2 );
  int step1                    = arg_pack_iget_int( arg_pack , 3 );
  int step2                    = arg_pack_iget_int( arg_pack , 4 );
  bool interactive             = arg_pack_iget_bool( arg_pack , 5 );  
  stringlist_type * msg_list = arg_pack_iget_ptr( arg_pack , 6 );
  bool loadOK                  = true;

  
  run_info_init_for_load( enkf_state->run_info , 
                          load_start , 
                          step1 , 
                          step2 , 
                          member_config_get_iens( enkf_state->my_config ) , 
                          model_config_get_runpath_fmt( enkf_state->shared_info->model_config ) , 
                          enkf_state->subst_list );
  
  enkf_state_load_from_forward_model( enkf_state , fs , &loadOK , interactive , msg_list );
  if (interactive) {
    printf(".");
    fflush(stdout);
  } 
  
  return NULL;
}  




/**
   Observe that this function uses run_info->step1 to load all the nodes which
   are needed in the restart file. I.e. if you have carefully prepared a funny
   state with dynamic/static data which do not agree with the current value of
   run_info->step1 YOUR STATE WILL BE OVERWRITTEN.
*/

static void enkf_state_write_restart_file(enkf_state_type * enkf_state , enkf_fs_type * fs) {
  const member_config_type * my_config = enkf_state->my_config;
  const run_info_type      * run_info  = enkf_state->run_info;
  const bool fmt_file                  = ecl_config_get_formatted(enkf_state->shared_info->ecl_config);
  const int iens                       = member_config_get_iens( my_config );
  char * restart_file                  = ecl_util_alloc_filename(run_info->run_path , member_config_get_eclbase( enkf_state->my_config ) , ECL_RESTART_FILE , fmt_file , run_info->step1);
  fortio_type * fortio                 = fortio_open_writer(restart_file , fmt_file , ECL_ENDIAN_FLIP);
  const char * kw;
  int          ikw;

  if (stringlist_get_size(enkf_state->restart_kw_list) == 0)
    enkf_fs_fread_restart_kw_list(fs , run_info->step1 , iens , enkf_state->restart_kw_list);

  for (ikw = 0; ikw < stringlist_get_size(enkf_state->restart_kw_list); ikw++) {
    kw = stringlist_iget( enkf_state->restart_kw_list , ikw);
    /* 
       Observe that here we are *ONLY* iterating over the
       restart_kw_list instance, and *NOT* the enkf_state
       instance. I.e. arbitrary dynamic keys, and no-longer-active
       static kewyords should not show up.

       If the restart kw_list asks for a keyword which we do not have,
       we assume it is a static keyword and add it it to the
       enkf_state instance. 
       
       This is a bit unfortunate, because a bug/problem of some sort,
       might be masked (seemingly solved) by adding a static keyword,
       before things blow up completely at a later instant.
    */  
    if (!ensemble_config_has_key(enkf_state->ensemble_config , kw)) 
      ensemble_config_ensure_static_key(enkf_state->ensemble_config , kw );
    
    if (!enkf_state_has_node(enkf_state , kw)) {
      const enkf_config_node_type * config_node = ensemble_config_get_node(enkf_state->ensemble_config , kw);
      enkf_state_add_node(enkf_state , kw , config_node); 
    }
    
    {
      enkf_node_type * enkf_node = enkf_state_get_node(enkf_state , kw); 
      enkf_var_type var_type = enkf_node_get_var_type(enkf_node); 
      if (var_type == STATIC_STATE) {
        node_id_type node_id = {.report_step = run_info->step1 , 
                                .iens = iens , 
                                .state = run_info->init_state_dynamic };
        enkf_node_load( enkf_node , fs , node_id);
      }
      if (var_type == DYNAMIC_STATE) {
        /* Pressure and saturations */
        if (enkf_node_get_impl_type(enkf_node) == FIELD)
          enkf_node_ecl_write(enkf_node , NULL , fortio , run_info->step1);
        else 
          util_abort("%s: internal error wrong implementetion type:%d - node:%s aborting \n",__func__ , enkf_node_get_impl_type(enkf_node) , enkf_node_get_key(enkf_node));
      } else if (var_type == STATIC_STATE) {
        enkf_node_ecl_write(enkf_node , NULL , fortio , run_info->step1);
        enkf_node_free_data(enkf_node); /* Just immediately discard the static data. */
      } else {
        fprintf(stderr,"var_type: %d \n",var_type);
        fprintf(stderr,"node    : %s \n",enkf_node_get_key(enkf_node));
        util_abort("%s: internal error - should not be here ... \n",__func__);
      }
      
    }
  }
  fortio_fclose(fortio);
  free(restart_file);
}



/**
  This function writes out all the files needed by an ECLIPSE simulation, this
  includes the restart file, and the various INCLUDE files corresponding to
  parameteres estimated by EnKF.

  The writing of restart file is delegated to enkf_state_write_restart_file().
*/

void enkf_state_ecl_write(enkf_state_type * enkf_state, enkf_fs_type * fs) {
  const run_info_type * run_info         = enkf_state->run_info;
  
  if (run_info->step1 > 0)
    enkf_state_write_restart_file(enkf_state , fs);
  else {
    /*
      These keywords are added here becasue otherwise the main loop
      below will try to write them with ecl_write - and that will fail
      (for report_step 0).
    */
    stringlist_append_copy(enkf_state->restart_kw_list , "SWAT");
    stringlist_append_copy(enkf_state->restart_kw_list , "SGAS");
    stringlist_append_copy(enkf_state->restart_kw_list , "PRESSURE");
    stringlist_append_copy(enkf_state->restart_kw_list , "RV");
    stringlist_append_copy(enkf_state->restart_kw_list , "RS");
  }
  
  {
    /** 
        This iteration manipulates the hash (thorugh the enkf_state_del_node() call) 
        
        -----------------------------------------------------------------------------------------
        T H I S  W I L L  D E A D L O C K  I F  T H E   H A S H _ I T E R  A P I   I S   U S E D.
        -----------------------------------------------------------------------------------------
    */
    
    const int num_keys = hash_get_size(enkf_state->node_hash);
    char ** key_list   = hash_alloc_keylist(enkf_state->node_hash);
    int iens = enkf_state_get_iens( enkf_state );
    int ikey;

    for (ikey = 0; ikey < num_keys; ikey++) {
      if (!stringlist_contains(enkf_state->restart_kw_list , key_list[ikey])) {          /* Make sure that the elements in the restart file are not written (again). */
        enkf_node_type * enkf_node = hash_get(enkf_state->node_hash , key_list[ikey]);
        if (enkf_node_get_var_type( enkf_node ) != STATIC_STATE) {                        /* Ensure that no-longer-active static keywords do not create problems. */
          bool forward_init = enkf_node_use_forward_init( enkf_node );

          if ((run_info->step1 == 0) && (forward_init)) {
            node_id_type node_id = {.report_step = 0, 
                                    .iens = iens , 
                                    .state = ANALYZED };
            
            if (enkf_node_has_data( enkf_node , fs , node_id))
              enkf_node_ecl_write(enkf_node , run_info->run_path , NULL , run_info->step1); 
          } else
            enkf_node_ecl_write(enkf_node , run_info->run_path , NULL , run_info->step1); 

        }
      }
    }
    util_free_stringlist(key_list , num_keys);
  }
}


/**
  This function takes a report_step and a analyzed|forecast state as
  input; the enkf_state instance is set accordingly and written to
  disk.  
*/


void enkf_state_fwrite(const enkf_state_type * enkf_state , enkf_fs_type * fs , int mask , int report_step , state_enum state) {
  const member_config_type * my_config = enkf_state->my_config;
  const int num_keys = hash_get_size(enkf_state->node_hash);
  char ** key_list   = hash_alloc_keylist(enkf_state->node_hash);
  int ikey;
  
  for (ikey = 0; ikey < num_keys; ikey++) {
    enkf_node_type * enkf_node = hash_get(enkf_state->node_hash , key_list[ikey]);
    if (enkf_node_include_type(enkf_node , mask)) {                       
      node_id_type node_id = {.report_step = report_step , .iens = member_config_get_iens( my_config ) , .state = state };
      enkf_node_store( enkf_node, fs , true , node_id );
    }
  }                                                                     
  util_free_stringlist(key_list , num_keys);
}


void enkf_state_fread(enkf_state_type * enkf_state , enkf_fs_type * fs , int mask , int report_step , state_enum state) {
  const member_config_type * my_config = enkf_state->my_config;
  const int num_keys = hash_get_size(enkf_state->node_hash);
  char ** key_list   = hash_alloc_keylist(enkf_state->node_hash);
  int ikey;

  for (ikey = 0; ikey < num_keys; ikey++) {
    enkf_node_type * enkf_node = hash_get(enkf_state->node_hash , key_list[ikey]);
    if (enkf_node_include_type(enkf_node , mask)) {
      node_id_type node_id = {.report_step = report_step , 
                              .iens = member_config_get_iens( my_config ) , 
                              state = state };
      bool forward_init = enkf_node_use_forward_init( enkf_node );
      if (forward_init)
        enkf_node_try_load(enkf_node , fs , node_id );
      else
        enkf_node_load(enkf_node , fs , node_id);
    }
  }
  util_free_stringlist(key_list , num_keys);
}


/**
   This function will load all the nodes listed in the current
   restart_kw_list; in addition to all other variable of type
   DYNAMIC_STATE. Observe that for DYNAMIC state nodes it will try
   firt analyzed state and then forecast state.
*/


static void enkf_state_fread_state_nodes(enkf_state_type * enkf_state , enkf_fs_type * fs , int report_step , state_enum load_state) {
  const member_config_type * my_config = enkf_state->my_config;
  const int iens                       = member_config_get_iens( my_config );
  int ikey;


  /* 
     First pass - load all the STATIC nodes. It is essential to use
     the restart_kw_list when loading static nodes, otherwise static
     nodes which were only present at e.g. step == 0 will create
     problems: (They are in the enkf_state hash table because they
     were seen at step == 0, but have not been seen subesquently and
     the loading fails.)
  */

  enkf_fs_fread_restart_kw_list( fs , report_step , iens , enkf_state->restart_kw_list);
  for (ikey = 0; ikey < stringlist_get_size( enkf_state->restart_kw_list) ; ikey++) {
    const char * key = stringlist_iget( enkf_state->restart_kw_list, ikey);
    enkf_node_type * enkf_node;
    enkf_var_type    var_type;

    /*
      The restart_kw_list mentions a keyword which is (not yet) part
      of the enkf_state object. This is assumed to be a static keyword
      and added as such.
      
      This will break hard for the following situation:

        1. Someone has simulated with a dynamic keyword (i.e. field
           FIELD1).

        2. the fellow decides to remove field1 from the configuraton
           and restart a simulation.

      In this case the code will find FIELD1 in the restart_kw_list,
      it will then be automatically added as a static keyword; and
      then final fread_node() function will fail with a type mismatch
      (or node not found); hopefully this scenario is not very
      probable.
    */
    
    /* add the config node. */
    if (!ensemble_config_has_key( enkf_state->ensemble_config , key))
      ensemble_config_ensure_static_key( enkf_state->ensemble_config , key);

    /* Add the state node */
    if (!enkf_state_has_node( enkf_state , key )) {
      const enkf_config_node_type * config_node = ensemble_config_get_node(enkf_state->ensemble_config , key);
      enkf_state_add_node(enkf_state , key , config_node); 
    }
    
    enkf_node = hash_get(enkf_state->node_hash , key);
    var_type  = enkf_node_get_var_type( enkf_node );
    
    if (var_type == STATIC_STATE) {
      node_id_type node_id = { .report_step = report_step , 
                               .iens = iens , 
                               .state = load_state };
      enkf_node_load( enkf_node , fs , node_id);
    }
  }


  /* Second pass - DYNAMIC state nodes. */
  {
    const int num_keys = hash_get_size(enkf_state->node_hash);
    char ** key_list   = hash_alloc_keylist(enkf_state->node_hash);
    int ikey;
    
    for (ikey = 0; ikey < num_keys; ikey++) {
      enkf_node_type * enkf_node = hash_get(enkf_state->node_hash , key_list[ikey]);
      enkf_var_type var_type = enkf_node_get_var_type( enkf_node );
      node_id_type node_id = {.report_step = report_step , 
                           .iens = iens , 
                           .state = BOTH };
      
      if (var_type == DYNAMIC_STATE) {
        /* 
           Here the enkf_node_try_load() function is used NOT because we accept
           that the node is not present, but because the try_fread()
           function accepts the BOTH state type.
        */
        if (!enkf_node_try_load(enkf_node , fs , node_id)) 
          util_abort("%s: failed to load node:%s  report_step:%d iens:%d \n",__func__ , key_list[ikey] , report_step , iens  );
      }
    }
    util_free_stringlist(key_list , num_keys);    
  }
}



/**
   This is a special function which is only used to load the initial
   state of dynamic_state nodes. It checks if the enkf_config_node has
   set a valid value for input_file, in that case that means we should
   also have an internalized representation of it, otherwise it will
   just return (i.e. for PRESSURE / SWAT).
*/

static void enkf_state_fread_initial_state(enkf_state_type * enkf_state , enkf_fs_type * fs) {
  const member_config_type * my_config = enkf_state->my_config;
  const int num_keys = hash_get_size(enkf_state->node_hash);
  char ** key_list   = hash_alloc_keylist(enkf_state->node_hash);
  int ikey;
  
  for (ikey = 0; ikey < num_keys; ikey++) {
    enkf_node_type * enkf_node = hash_get(enkf_state->node_hash , key_list[ikey]);
    if (enkf_node_get_var_type(enkf_node) == DYNAMIC_STATE) {
      const enkf_config_node_type * config_node = enkf_node_get_config( enkf_node );

      /* Just checked for != NULL */
      char * load_file = enkf_config_node_alloc_infile( config_node , 0);
      if (load_file != NULL) {
        node_id_type node_id = {.report_step = 0 , 
                                .iens  = member_config_get_iens( my_config ) , 
                                .state = ANALYZED };
        enkf_node_load(enkf_node , fs , node_id);
      }
      
      util_safe_free( load_file );
    }
  }                                                                     
  util_free_stringlist(key_list , num_keys);
}


void enkf_state_free_nodes(enkf_state_type * enkf_state, int mask) {
  const int num_keys = hash_get_size(enkf_state->node_hash);
  char ** key_list   = hash_alloc_keylist(enkf_state->node_hash);
  int ikey;
  
  for (ikey = 0; ikey < num_keys; ikey++) {
    enkf_node_type * enkf_node = hash_get(enkf_state->node_hash , key_list[ikey]);
    if (enkf_node_include_type(enkf_node , mask)) 
      enkf_state_del_node(enkf_state , enkf_node_get_key(enkf_node));
  }                                                                     
  util_free_stringlist(key_list , num_keys);
}

      




void enkf_state_free(enkf_state_type *enkf_state) {
  rng_free( enkf_state->rng );
  hash_free(enkf_state->node_hash);
  subst_list_free(enkf_state->subst_list);
  stringlist_free(enkf_state->restart_kw_list);
  member_config_free(enkf_state->my_config);
  run_info_free(enkf_state->run_info);
  shared_info_free(enkf_state->shared_info);
  free(enkf_state);
}



enkf_node_type * enkf_state_get_node(const enkf_state_type * enkf_state , const char * node_key) {
  if (hash_has_key(enkf_state->node_hash , node_key)) {
    enkf_node_type * enkf_node = hash_get(enkf_state->node_hash , node_key);
    return enkf_node;
  } else {
    util_abort("%s: node:[%s] not found in state object - aborting.\n",__func__ , node_key);
    return NULL; /* Compiler shut up */
  }
}



void enkf_state_del_node(enkf_state_type * enkf_state , const char * node_key) {
  if (hash_has_key(enkf_state->node_hash , node_key)) 
    hash_del(enkf_state->node_hash , node_key);
  else 
    fprintf(stderr,"%s: tried to remove node:%s which is not in state - internal error?? \n",__func__ , node_key);
}


/**
   This function will set all the subst_kw key=value pairs which
   change with report step.
*/

static void enkf_state_set_dynamic_subst_kw(enkf_state_type * enkf_state , const char * run_path , int step1 , int step2) {
  const ecl_config_type * ecl_config = enkf_state->shared_info->ecl_config;
  const bool fmt_file      = ecl_config_get_formatted( ecl_config );


  if (run_path != NULL) {
    /** Make absolutely sure the path available as <RUNPATH> is absolute. */
    char abs_runpath[1024];
    realpath( run_path , abs_runpath );
    enkf_state_add_subst_kw(enkf_state , "RUNPATH"       , abs_runpath      , NULL);
  }


  /* Time step */
  {
    char * step1_s           = util_alloc_sprintf("%d" , step1);
    char * step2_s           = util_alloc_sprintf("%d" , step2);
    char * step1_s04         = util_alloc_sprintf("%04d" , step1);
    char * step2_s04         = util_alloc_sprintf("%04d" , step2);

    enkf_state_add_subst_kw(enkf_state , "TSTEP1"        , step1_s       , NULL);
    enkf_state_add_subst_kw(enkf_state , "TSTEP2"        , step2_s       , NULL);
    enkf_state_add_subst_kw(enkf_state , "TSTEP1_04"     , step1_s04     , NULL);
    enkf_state_add_subst_kw(enkf_state , "TSTEP2_04"     , step2_s04     , NULL);
    
    free(step1_s);
    free(step2_s);
    free(step1_s04);
    free(step2_s04);
  }

  
  /* Restart file names and RESTART keyword in datafile. */
  {
    const char * eclbase     = member_config_get_eclbase( enkf_state->my_config );
    if (eclbase != NULL) {
      {
        char * restart_file1     = ecl_util_alloc_filename(NULL , eclbase , ECL_RESTART_FILE , fmt_file , step1);
        char * restart_file2     = ecl_util_alloc_filename(NULL , eclbase , ECL_RESTART_FILE , fmt_file , step2);
        
        enkf_state_add_subst_kw(enkf_state , "RESTART_FILE1" , restart_file1 , NULL);
        enkf_state_add_subst_kw(enkf_state , "RESTART_FILE2" , restart_file2 , NULL);
        
        free(restart_file1);
        free(restart_file2);
      }

      if (step1 > 0) {
        char * data_initialize = util_alloc_sprintf("RESTART\n   \'%s\'  %d  /\n" , eclbase , step1);
        enkf_state_add_subst_kw(enkf_state , "INIT" , data_initialize , NULL);
        free(data_initialize);
      }
    }
  }

  /**
     The <INIT> magic string:
  */
  if (step1 == 0) {
    const char * init_file = ecl_config_get_equil_init_file(ecl_config);
    if (init_file != NULL) {
      char * tmp_include = util_alloc_sprintf("INCLUDE\n   \'%s\' /\n",init_file);
      enkf_state_add_subst_kw(enkf_state , "INIT" , tmp_include , NULL);
      free(tmp_include);
    } /* 
         if init_file == NULL that means the user has not supplied the INIT_SECTION keyword, 
         and the EQUIL (or whatever) info to initialize the model is inlined in the datafile.
      */
  } 
  
  
  {
    /** 
        Adding keys for <RANDINT> and <RANDFLOAT> - these are only
        added for backwards compatibility, should be replaced with
        prober function callbacks.
    */
    char * randint_value    = util_alloc_sprintf( "%u"      , rng_forward( enkf_state->rng ));
    char * randfloat_value  = util_alloc_sprintf( "%12.10f" , rng_get_double( enkf_state->rng ));
    
    enkf_state_add_subst_kw( enkf_state , "RANDINT"   , randint_value   , NULL);
    enkf_state_add_subst_kw( enkf_state , "RANDFLOAT" , randfloat_value , NULL);
    
    free( randint_value );
    free( randfloat_value );
  }
}



void enkf_state_printf_subst_list(enkf_state_type * enkf_state , int step1 , int step2) {
  int ikw;
  const char * fmt_string = "%-16s %-40s :: %s\n";
  printf("\n\n");
  printf(fmt_string , "Key" , "Current value" , "Description");
  printf("------------------------------------------------------------------------------------------------------------------------\n");
  if (step1 >= 0)
    enkf_state_set_dynamic_subst_kw(enkf_state , NULL , step1 , step2);

  for (ikw = 0; ikw < subst_list_get_size( enkf_state->subst_list ); ikw++) {
    const char * key   = subst_list_iget_key( enkf_state->subst_list , ikw);
    const char * value = subst_list_iget_value( enkf_state->subst_list , ikw);
    const char * desc  = subst_list_iget_doc_string( enkf_state->subst_list , ikw );
    
    if (value != NULL)
      printf(fmt_string , key , value , desc);
    else
      printf(fmt_string , key , "[Not set]" , desc);
  }
  printf("------------------------------------------------------------------------------------------------------------------------\n");
  
}




/**
   init_step    : The parameters are loaded from this EnKF/report step.
   report_step1 : The simulation should start from this report step; 
                  dynamic data are loaded from this step.
   report_step2 : The simulation should stop at this report step. (unless run_mode == ENSEMBLE_PREDICTION - where it just runs til end.)

   For a normal EnKF run we well have init_step == report_step1, but
   in the case where we want rerun from the beginning with updated
   parameters, they will be different. If init_step != report_step1,
   it is required that report_step1 == 0; otherwise the dynamic data
   will become completely inconsistent. We just don't allow that!
*/


static void enkf_state_init_eclipse(enkf_state_type *enkf_state, enkf_fs_type * fs) {
  const member_config_type  * my_config = enkf_state->my_config;  
  const ecl_config_type * ecl_config = enkf_state->shared_info->ecl_config;
  {
    const run_info_type * run_info    = enkf_state->run_info;
    if (!run_info->__ready) 
      util_abort("%s: must initialize run parameters with enkf_state_init_run() first \n",__func__);
    
    if (member_config_pre_clear_runpath( my_config )) 
      util_clear_directory( run_info->run_path , true , false );

    util_make_path(run_info->run_path);
    {
      if (ecl_config_get_schedule_target( ecl_config ) != NULL) {
        char * schedule_file = util_alloc_filename(run_info->run_path , ecl_config_get_schedule_target( ecl_config ) , NULL);

        if (run_info->run_mode == ENKF_ASSIMILATION)
          sched_file_fprintf_i( ecl_config_get_sched_file( ecl_config ) , run_info->step2 , schedule_file);
        else
          sched_file_fprintf( ecl_config_get_sched_file( ecl_config ) , schedule_file);
        
        free(schedule_file);
      }
    }


    /**
       For reruns of various kinds the parameters and the state are
       generally loaded from different timesteps:
    */

    /* Loading parameter information: loaded from timestep: run_info->init_step_parameters. */
    enkf_state_fread(enkf_state , fs , PARAMETER , run_info->init_step_parameters , run_info->init_state_parameter);
    
    
    /* Loading state information: loaded from timestep: run_info->step1 */
    if (run_info->step1 == 0)
      enkf_state_fread_initial_state(enkf_state , fs); 
    else
      enkf_state_fread_state_nodes( enkf_state , fs , run_info->step1 , run_info->init_state_dynamic);

    enkf_state_set_dynamic_subst_kw(  enkf_state , run_info->run_path , run_info->step1 , run_info->step2);
    ert_templates_instansiate( enkf_state->shared_info->templates , run_info->run_path , enkf_state->subst_list );
    enkf_state_ecl_write( enkf_state , fs);
    
    if (member_config_get_eclbase( my_config ) != NULL) {

      /* Writing the ECLIPSE data file. */
      if (ecl_config_get_data_file( ecl_config ) != NULL) {
        char * data_file = ecl_util_alloc_filename(run_info->run_path , member_config_get_eclbase( my_config ) , ECL_DATA_FILE , true , -1);
        subst_list_filter_file(enkf_state->subst_list , ecl_config_get_data_file(ecl_config) , data_file);
        free( data_file );
      }
      
    }
    
    member_config_get_jobname( my_config );
    /* This is where the job script is created */
    forward_model_python_fprintf( model_config_get_forward_model( enkf_state->shared_info->model_config ) , run_info->run_path , enkf_state->subst_list);
  }
}






/**
   xx_run_forward_model() has been split in two functions:

   1: enkf_state_start_forward_model()

   2: enkf_state_complete_forward_model()

   Because the first is quite CPU intensive (gunzip), and the number of
   concurrent threads should be limited. For the second there is one
   thread for each ensemble member. This is handled by the calling scope.
*/

bool enkf_state_complete_forward_modelOK__(void * arg );
bool enkf_state_complete_forward_modelEXIT__(void * arg );


static void enkf_state_start_forward_model(enkf_state_type * enkf_state , enkf_fs_type * fs) {
  run_info_type       * run_info    = enkf_state->run_info;
  if (run_info->active) {  /* if the job is not active we just return .*/
    const shared_info_type    * shared_info   = enkf_state->shared_info;
    const member_config_type  * my_config     = enkf_state->my_config;
    const site_config_type    * site_config   = shared_info->site_config;
    enkf_state_init_eclipse( enkf_state , fs );

    if (run_info->run_mode != INIT_ONLY) {
      arg_pack_type             * load_arg      = arg_pack_alloc();

      /*
        Prepare the job and submit it to the queue
      */
      arg_pack_append_ptr( load_arg , enkf_state );
      arg_pack_append_ptr( load_arg , fs );
      
      run_info->queue_index = job_queue_add_job_mt( shared_info->job_queue , 
                                                    site_config_get_job_script( site_config ),
                                                    enkf_state_complete_forward_modelOK__ , 
                                                    enkf_state_complete_forward_modelEXIT__ , 
                                                    load_arg , 
                                                    ecl_config_get_num_cpu( shared_info->ecl_config ),
                                                    run_info->run_path     , 
                                                    member_config_get_jobname(my_config) , 
                                                    1, 
                                                    (const char *[1]) { run_info->run_path } );
      run_info->num_internal_submit++;
    }
  }
}


/** 
    This function is called when:

     1. The external queue system has said that everything is OK; BUT
        the ert layer failed to load all the data.
    
     2. The external queue system has seen the job fail.
    
    The parameter and state variables will be resampled before
    retrying. And all random elements in templates+++ will be
    resampled.
*/

static bool enkf_state_can_retry( const enkf_state_type * enkf_state ) {
  run_info_type  * run_info    = enkf_state->run_info;

  if (run_info->num_internal_submit < run_info->max_internal_submit)
    return true;
  else
    return false;
}


static void enkf_state_internal_retry(enkf_state_type * enkf_state , enkf_fs_type * fs , bool load_failure) {
  const member_config_type  * my_config   = enkf_state->my_config;
  run_info_type             * run_info    = enkf_state->run_info;
  const shared_info_type    * shared_info = enkf_state->shared_info;
  const int iens                          = member_config_get_iens( my_config );

  if (load_failure)
    log_add_fmt_message(shared_info->logh , 1 , NULL , "[%03d:%04d - %04d] Failed to load all data.",iens , run_info->step1 , run_info->step2);
  else
    log_add_fmt_message(shared_info->logh , 1 , NULL , "[%03d:%04d - %04d] Forward model failed.",iens, run_info->step1 , run_info->step2);
  
  if (run_info->num_internal_submit < run_info->max_internal_submit) {
    log_add_fmt_message( shared_info->logh , 1 , NULL , "[%03d] Resampling and resubmitting realization." ,iens);
    {
      /* Reinitialization of the nodes */
      stringlist_type * init_keys = ensemble_config_alloc_keylist_from_var_type( enkf_state->ensemble_config , DYNAMIC_STATE + PARAMETER );
      for (int ikey=0; ikey < stringlist_get_size( init_keys ); ikey++) {
        enkf_node_type * node = enkf_state_get_node( enkf_state , stringlist_iget( init_keys , ikey) );
        enkf_node_initialize( node , iens , enkf_state->rng );
      }
      stringlist_free( init_keys );
    }
    
    enkf_state_init_eclipse( enkf_state , fs );                                          /* Possibly clear the directory and do a FULL rewrite of ALL the necessary files. */
    job_queue_iset_external_restart( shared_info->job_queue , run_info->queue_index );   /* Here we inform the queue system that it should pick up this job and try again. */
    run_info->num_internal_submit++;                                    
  } 
}


/**
   Checks that both the run has completed OK - that also includes the
   loading back of results.
*/
   
run_status_type enkf_state_get_simple_run_status(const enkf_state_type * state) {
  return state->run_info->run_status;
}

   
job_status_type enkf_state_get_run_status( const enkf_state_type * enkf_state ) {
  run_info_type             * run_info    = enkf_state->run_info;
  /** 
      The submission process happens in another thread, and might not
      be complete, must therefor check the value of queue_index prior
      to invoking the job_queue layer.
  */
  if (run_info->active && run_info->queue_index >= 0) {
    const shared_info_type    * shared_info = enkf_state->shared_info;
    return job_queue_iget_job_status(shared_info->job_queue , run_info->queue_index);
  } else
    return JOB_QUEUE_NOT_ACTIVE;
}


time_t enkf_state_get_start_time( const enkf_state_type * enkf_state ) {
  run_info_type             * run_info    = enkf_state->run_info;
  if (run_info->active) {
    const shared_info_type    * shared_info = enkf_state->shared_info;
    return job_queue_iget_sim_start(shared_info->job_queue , run_info->queue_index);
  } else
    return -1;
}


time_t enkf_state_get_submit_time( const enkf_state_type * enkf_state ) {
  run_info_type             * run_info    = enkf_state->run_info;
  if (run_info->active) {
    const shared_info_type * shared_info = enkf_state->shared_info;
    return job_queue_iget_submit_time(shared_info->job_queue , run_info->queue_index);
  } else
    return -1;
}




/**
   Will return true if the simulation is actually killed, and false if
   the "kill command" is ignored (only jobs with status matching
   JOB_QUEUE_CAN_KILL will actually be killed).
*/

bool enkf_state_kill_simulation( const enkf_state_type * enkf_state ) {
  const shared_info_type * shared_info = enkf_state->shared_info;
  const run_info_type * run_info       = enkf_state->run_info;             
  return job_queue_kill_job(shared_info->job_queue , run_info->queue_index);
}


/**
   This function is very similar to the enkf_state_internal_retry() -
   they should be refactored.

   Will return true if the simulation is actually resubmitted, and
   false if it is not restarted.
*/

bool enkf_state_resubmit_simulation( enkf_state_type * enkf_state , enkf_fs_type * fs , bool resample) {
  const shared_info_type * shared_info = enkf_state->shared_info;
  const run_info_type * run_info       = enkf_state->run_info;             
  int iens                       = member_config_get_iens( enkf_state->my_config );
  job_status_type current_status = job_queue_iget_job_status(shared_info->job_queue , run_info->queue_index);
  if (current_status & JOB_QUEUE_CAN_RESTART) { 
    /* Reinitialization of the nodes */
    if (resample) {
      stringlist_type * init_keys = ensemble_config_alloc_keylist_from_var_type( enkf_state->ensemble_config , DYNAMIC_STATE + PARAMETER );
      for (int ikey=0; ikey < stringlist_get_size( init_keys ); ikey++) {
        enkf_node_type * node = enkf_state_get_node( enkf_state , stringlist_iget( init_keys , ikey) );
        enkf_node_initialize( node , iens , enkf_state->rng );
      }
      stringlist_free( init_keys );
    }
    enkf_state_init_eclipse( enkf_state , fs );                                           /* Possibly clear the directory and do a FULL rewrite of ALL the necessary files. */
    job_queue_iset_external_restart( shared_info->job_queue , run_info->queue_index );    /* Here we inform the queue system that it should pick up this job and try again. */
    return true;
  } else
    return false; /* The job was not resubmitted. */
}



static void enkf_state_clear_runpath( const enkf_state_type * enkf_state ) {
  const member_config_type  * my_config   = enkf_state->my_config;
  const run_info_type * run_info          = enkf_state->run_info;
  keep_runpath_type keep_runpath          = member_config_get_keep_runpath( my_config );

  bool unlink_runpath;
  if (keep_runpath == DEFAULT_KEEP) {
    if (run_info->run_mode == ENKF_ASSIMILATION)
      unlink_runpath = true;   /* For assimilation the default is to unlink. */
    else
      unlink_runpath = false;  /* For experiments the default is to keep the directories around. */
  } else {
    /* We have explcitly set a value for the keep_runpath variable - with either KEEP_RUNAPTH or DELETE_RUNPATH. */
    if (keep_runpath == EXPLICIT_KEEP)
      unlink_runpath = false;
    else if (keep_runpath == EXPLICIT_DELETE)
      unlink_runpath = true;
    else {
      util_abort("%s: internal error \n",__func__);
      unlink_runpath = false; /* Compiler .. */
      }
  }
  
  if (unlink_runpath)
    util_clear_directory(run_info->run_path , true , true);
}


/** 
    Observe that if run_info == false, this routine will return with
    job_completeOK == true, that might be a bit misleading.
    
    Observe that if an internal retry is performed, this function will
    be called several times - MUST BE REENTRANT.
*/

static bool enkf_state_complete_forward_modelOK(enkf_state_type * enkf_state , enkf_fs_type * fs) {
  const shared_info_type    * shared_info = enkf_state->shared_info;
  run_info_type             * run_info    = enkf_state->run_info;
  const member_config_type  * my_config   = enkf_state->my_config;
  const int iens                          = member_config_get_iens( my_config );
  bool loadOK  = true;

  
  /**
     The queue system has reported that the run is OK, i.e. it has
     completed and produced the targetfile it should. We then check
     in this scope whether the results can be loaded back; if that
     is OK the final status is updated, otherwise: restart.
  */
  log_add_fmt_message( shared_info->logh , 2 , NULL , "[%03d:%04d-%04d] Forward model complete - starting to load results." , iens , run_info->step1, run_info->step2);
  enkf_state_load_from_forward_model(enkf_state , fs , &loadOK , false , NULL); 
  if (loadOK) {
    /*
      The loading succeded - so this is a howling success! We set
      the main status to JOB_QUEUE_ALL_OK and inform the queue layer
      about the success. In addition we set the simple status
      (should be avoided) to JOB_RUN_OK.
    */
    run_info->run_status = JOB_RUN_OK;
    log_add_fmt_message( shared_info->logh , 2 , NULL , "[%03d:%04d-%04d] Results loaded successfully." , iens , run_info->step1, run_info->step2);
    
    enkf_state_clear_runpath( enkf_state );
    run_info->__ready = false;                    /* Setting it to false - for the next round ??? */
    run_info_complete_run(enkf_state->run_info);  /* free() on runpath */
  } 
  return loadOK;
}




static bool enkf_state_complete_forward_modelEXIT(enkf_state_type * enkf_state , enkf_fs_type * fs) {
  const shared_info_type    * shared_info = enkf_state->shared_info;
  run_info_type             * run_info    = enkf_state->run_info;
  const member_config_type  * my_config   = enkf_state->my_config;
  const int iens                          = member_config_get_iens( my_config );
  /* 
     The external queue system has said that the job failed - we
     might give it another try from this scope, possibly involving a
     resampling.
  */

  if (enkf_state_can_retry( enkf_state )) {
    enkf_state_internal_retry( enkf_state , fs , false);
    return true;
  } else {
    /* 
       No more attempts for this job.
    */
    log_add_fmt_message( shared_info->logh , 1 , NULL , "[%03d:%04d-%04d] FAILED COMPLETELY." , iens , run_info->step1, run_info->step2);
    if (run_info->run_status != JOB_LOAD_FAILURE)
      run_info->run_status = JOB_RUN_FAILURE;
    
    return false;
  }
}





bool enkf_state_complete_forward_modelOK__(void * arg ) {
  enkf_state_type * enkf_state;
  enkf_fs_type * fs;
  arg_pack_type * arg_pack = arg_pack_safe_cast( arg );
  
  enkf_state = arg_pack_iget_ptr( arg_pack , 0 );
  fs         = arg_pack_iget_ptr( arg_pack , 1 );

  {
    bool callbackOK = enkf_state_complete_forward_modelOK( enkf_state , fs );
    if (callbackOK)
      arg_pack_free( arg_pack );
    
    return callbackOK;
  }
}


bool enkf_state_complete_forward_modelEXIT__(void * arg ) {
  enkf_state_type * enkf_state;
  enkf_fs_type * fs;
  {
    arg_pack_type * arg_pack = arg_pack_safe_cast( arg );
    enkf_state = arg_pack_iget_ptr( arg_pack , 0 );
    fs         = arg_pack_iget_ptr( arg_pack , 1 );
    arg_pack_free( arg_pack );
  }
  
  return enkf_state_complete_forward_modelEXIT( enkf_state , fs );
}





void * enkf_state_start_forward_model__(void * arg) {
  arg_pack_type * arg_pack     = arg_pack_safe_cast( arg );
  enkf_state_type * enkf_state = enkf_state_safe_cast( arg_pack_iget_ptr( arg_pack , 0));
  enkf_fs_type * fs            = enkf_fs_safe_cast( arg_pack_iget_ptr( arg_pack , 1));
  
  enkf_state_start_forward_model( enkf_state , fs);
  arg_pack_free( arg_pack );
  return NULL ; 
}


void enkf_state_invalidate_cache( enkf_state_type * enkf_state ) {
  hash_iter_type * iter       = hash_iter_alloc(enkf_state->node_hash);
  while ( !hash_iter_is_complete(iter) ) {
    enkf_node_type * node = hash_iter_get_next_value(iter);
    enkf_node_invalidate_cache( node );
  }
  hash_iter_free(iter);
}




/*****************************************************************/


void enkf_state_set_inactive(enkf_state_type * state) {
  state->run_info->active = false;
}

int enkf_state_get_queue_index(const enkf_state_type * enkf_state) {
  return enkf_state->run_info->queue_index;
}


void enkf_state_init_run(enkf_state_type * state , 
                         run_mode_type run_mode  , 
                         bool active                    , 
                         int max_internal_submit,
                         int init_step_parameter         , 
                         state_enum init_state_parameter , 
                         state_enum init_state_dynamic   , 
                         int load_start          , 
                         int step1               , 
                         int step2) {

  member_config_type * my_config    = state->my_config;
  shared_info_type   * shared_info  = state->shared_info;

  
  run_info_set( state->run_info , 
                run_mode        , 
                active          , 
                max_internal_submit,
                init_step_parameter , 
                init_state_parameter , 
                init_state_dynamic  , 
                load_start , 
                step1 , 
                step2 , 
                member_config_get_iens( my_config ), 
                model_config_get_runpath_fmt( shared_info->model_config ),
                state->subst_list );
}



rng_type * enkf_state_get_rng( const enkf_state_type * enkf_state ) {
  return enkf_state->rng;
}

unsigned int enkf_state_get_random( enkf_state_type * enkf_state ) {
  return rng_forward( enkf_state->rng );
}



void enkf_state_set_keep_runpath( enkf_state_type * enkf_state , keep_runpath_type keep_runpath) {
  member_config_set_keep_runpath( enkf_state->my_config , keep_runpath);
}


keep_runpath_type enkf_state_get_keep_runpath( const enkf_state_type * enkf_state ) {
  return member_config_get_keep_runpath( enkf_state->my_config );
}<|MERGE_RESOLUTION|>--- conflicted
+++ resolved
@@ -1045,15 +1045,9 @@
 }
 
 
-<<<<<<< HEAD
-static void enkf_state_forward_init(enkf_state_type * enkf_state , 
-                                    enkf_fs_type * fs , 
-                                    bool * loadOK ) {
-=======
 void enkf_state_forward_init(enkf_state_type * enkf_state , 
                              enkf_fs_type * fs , 
                              bool * loadOK ) {
->>>>>>> b2b8021e
   run_info_type * run_info   = enkf_state->run_info;
 
   if (run_info->step1 == 0) {
@@ -1066,16 +1060,6 @@
                                 .iens = iens ,      
                                 .state = ANALYZED };
 
-<<<<<<< HEAD
-        if (enkf_node_forward_init(node , run_info->run_path , iens ) && 
-            (enkf_node_has_data( node , fs , node_id) == false)) {   // Will not reinitialize; i.e. it is essential
-                                                                     // that the forward model uses the state given
-                                                                     // from the stored instance, and not from the
-                                                                     // current run of e.g. RMS.                 
-          enkf_node_store( node , fs, false , node_id );
-        } else
-          *loadOK = false;
-=======
 
         /* Will not reinitialize; i.e. it is essential that the
            forward model uses the state given from the stored
@@ -1088,7 +1072,6 @@
             *loadOK = false;
         }
 
->>>>>>> b2b8021e
       }
     }
     hash_iter_free( iter );
@@ -1098,16 +1081,6 @@
 
 
 
-<<<<<<< HEAD
-static void enkf_state_load_from_forward_model(enkf_state_type * enkf_state , 
-                                               enkf_fs_type * fs , 
-                                               bool * loadOK , 
-                                               bool interactive , 
-                                               stringlist_type * msg_list) {
-  if (ensemble_config_have_forward_init( enkf_state->ensemble_config ))
-    enkf_state_forward_init( enkf_state , fs , loadOK );
-
-=======
 void enkf_state_load_from_forward_model(enkf_state_type * enkf_state , 
                                         enkf_fs_type * fs , 
                                         bool * loadOK , 
@@ -1117,7 +1090,6 @@
   if (ensemble_config_have_forward_init( enkf_state->ensemble_config ))
     enkf_state_forward_init( enkf_state , fs , loadOK );
   
->>>>>>> b2b8021e
   enkf_state_internalize_results( enkf_state , fs , loadOK , interactive , msg_list );
 }
 
