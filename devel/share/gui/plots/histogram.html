--- conflicted
+++ resolved
@@ -211,11 +211,7 @@
 
     }
 
-<<<<<<< HEAD
-    function supportsPlotProperties(time, value, depth, histogram, pca){
-=======
-    function supportsPlotProperties(time, value, depth, index, histogram){
->>>>>>> bdd71c6c
+    function supportsPlotProperties(time, value, depth, index, histogram, pca){
         return histogram;
     }
 
